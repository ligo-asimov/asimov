--- conflicted
+++ resolved
@@ -50,18 +50,6 @@
 language = 'en'
 exclude_patterns = []
 html_theme = 'kentigern'
-<<<<<<< HEAD
-#html_static_path = ['_static']
-=======
-
-# Add any paths that contain custom static files (such as style sheets) here,
-# relative to this directory. They are copied after the builtin static files,
-# so a file named "default.css" will overwrite the builtin "default.css".
-html_static_path = ['_static']
-
-
-# -- Extension configuration -------------------------------------------------
->>>>>>> 189cd171
 
 todo_include_todos = True
 
