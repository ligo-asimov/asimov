<<<<<<< HEAD
v0.3.3
======
Update to LALInference

- Updates the handling of LALInference pipelines to allow them to be templated using liquid.

=======
>>>>>>> 548ef851
v0.3.2
======
Minor bug fix.

- Corrects a bug in the PESummary call which prevented spin evolution being correctly calculated.

v0.3.1
======
Minor bug-fixes.

- Adds redshift regeneration to the PESummary call at production completion.
- Removes writing of user to bayeswave productions in ledger.

v0.3.0
======
First fully reviewed version.

Reviewed support for:
- bilby
- RIFT
- bayeswave
job creation.

Prepared for the O3a and O3b parameter estimation projects.<|MERGE_RESOLUTION|>--- conflicted
+++ resolved
@@ -1,12 +1,10 @@
-<<<<<<< HEAD
 v0.3.3
 ======
 Update to LALInference
 
 - Updates the handling of LALInference pipelines to allow them to be templated using liquid.
+- Corrects a bug in the handling of review information
 
-=======
->>>>>>> 548ef851
 v0.3.2
 ======
 Minor bug fix.
