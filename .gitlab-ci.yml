# You can override the included template(s) by including variable overrides
# SAST customization: https://docs.gitlab.com/ee/user/application_security/sast/#customizing-the-sast-settings
# Secret Detection customization: https://docs.gitlab.com/ee/user/application_security/secret_detection/#customizing-settings
# Dependency Scanning customization: https://docs.gitlab.com/ee/user/application_security/dependency_scanning/#customizing-the-dependency-scanning-settings
# Container Scanning customization: https://docs.gitlab.com/ee/user/application_security/container_scanning/#customizing-the-container-scanning-settings
# Note that environment variables can be set in several places
# See https://docs.gitlab.com/ee/ci/variables/#cicd-variable-precedence
image: python:3.7
stages:
- analysis
- test
- build
- deploy

flake8:
  stage: analysis
  script:
  - pip install flake8 flake8_formatter_junit_xml
  - flake8 --max-line-length=120 -format junit-xml --verbose asimov > report.xml
  allow_failure: true
  reports:
      junit: report.xml

pylint:
  stage: analysis
  allow_failure: True
  script:
  - pip install pylint pylint-gitlab
  - pylint --exit-zero --load-plugins=pylint_gitlab --output-format=gitlab-codeclimate asimov > codeclimate.json
  artifacts:
    reports:
      codequality: codeclimate.json
    when: always

test-python-36:
  stage: test
  image: python:3.6
  script:
  - git config --global user.email "you@example.com"
  - git config --global user.name "Your Name"
  - pip install -r requirements.txt
  - python setup.py install
  - python -m unittest discover tests/

test-python-37:
  stage: test
  image: python:3.7
  script:
  - git config --global user.email "you@example.com"
  - git config --global user.name "Your Name"
  - pip install -r requirements.txt
  - python setup.py install
  - python -m unittest discover tests/

test-python-38:
  stage: test
  image: python:3.8
  script:
  - git config --global user.email "you@example.com"
  - git config --global user.name "Your Name"
  - pip install -r requirements.txt
  - python setup.py install
  - python -m unittest discover tests/

test-python-39:
  stage: test
  image: python:3.9
  script:
    - git config --global user.email "you@example.com"
    - git config --global user.name "Your Name"
    - pip install -r requirements.txt
    - pip install coverage
    - pip install unittest-xml-reporting
    - python setup.py install
    - coverage run -m xmlrunner discover tests/ -o junit-reports
    - coverage report
    - coverage xml
  artifacts:
    when: always
    paths:
      - public/coverage.txt
    reports:
      junit: junit-reports/*
      coverage_report:
        coverage_format: cobertura
        path: coverage.xml
  coverage: '/TOTAL\s+\d+\s+\d+\s+(\d+%)/'

test-python-310:
  stage: test
  image: python:3.10
  script:
    - git config --global user.email "you@example.com"
    - git config --global user.name "Your Name"
    - pip install -r requirements.txt
    - pip install coverage
    - python setup.py install
    - python -m unittest discover tests/


# Build docs for multiple code versions
pages:
  stage: build
  script:
  - pip install -r docs-requirements.txt
  - pip install -r requirements.txt
  - pip install .
  - sphinx-multiversion docs/source public
  - echo "<!DOCTYPE html><html><head><title>Redirecting to master branch</title><meta
    charset=\"utf-8\"><meta http-equiv=\"refresh\" content=\"0; url=./master/index.html\">    <link
    rel=\"canonical\" href=\"https://asimov.docs.ligo.org/asimov/master/index.html\"></head></html>"
    > public/index.html
  artifacts:
    paths:
    - public
  only:
  - master
wheel-36:
  image: python:3.6
  stage: build
  script:
  - pip install wheel
  - python setup.py bdist_wheel --universal
  dependencies: []
  artifacts:
    expire_in: 3h
    paths:
    - dist
wheel-37:
  image: python:3.7
  stage: build
  script:
  - pip install wheel
  - python setup.py bdist_wheel --universal
  dependencies: []
  artifacts:
    expire_in: 3h
    paths:
    - dist
wheel-38:
  image: python:3.8
  stage: build
  script:
  - pip install wheel
  - pip install twine
  - python setup.py bdist_wheel --universal
  - twine check dist/*
  dependencies: []
  artifacts:
    expire_in: 3h
    paths:
    - dist

#   stage: test
include:
- template: Security/SAST.gitlab-ci.yml

include:
  - template: Security/Dependency-Scanning.gitlab-ci.yml  

include:
  - template: Code-Quality.gitlab-ci.yml

<<<<<<< HEAD
include:
- template: Security/Secret-Detection.gitlab-ci.yml
    
=======
code_quality:
  artifacts:
    paths: [gl-code-quality-report.json]    
>>>>>>> 4ee5cde6
# deploy:wheel:
#   stage: deploy
#   script:
#     - pip install twine
#     - twine upload dist/*
#   only:
#     #- master@daniel-williams/minke
#     - tags
#   # except:
#   #   - pushes
#   #   - web<|MERGE_RESOLUTION|>--- conflicted
+++ resolved
@@ -161,15 +161,14 @@
 include:
   - template: Code-Quality.gitlab-ci.yml
 
-<<<<<<< HEAD
+
 include:
 - template: Security/Secret-Detection.gitlab-ci.yml
     
-=======
 code_quality:
   artifacts:
-    paths: [gl-code-quality-report.json]    
->>>>>>> 4ee5cde6
+    paths: [gl-code-quality-report.json]
+
 # deploy:wheel:
 #   stage: deploy
 #   script:
