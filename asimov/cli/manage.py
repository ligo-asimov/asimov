--- conflicted
+++ resolved
@@ -6,15 +6,9 @@
 import pathlib
 import click
 
-<<<<<<< HEAD
-from asimov.cli import known_pipelines
 from asimov import config, logger
 from asimov import current_ledger as ledger
-=======
-from asimov import known_pipelines
-from asimov import logging
-from asimov import config, ledger
->>>>>>> 86d129dd
+from asimov.pipelines import known_pipelines
 
 from asimov import gitlab
 from asimov.event import Event, DescriptionException, Production
@@ -33,18 +27,9 @@
     Create the run configuration files for a given event for jobs which are ready to run.
     If no event is specified then all of the events will be processed.
     """
-<<<<<<< HEAD
     for event in ledger.get_event(event):
         click.echo(f"● Working on {event.name}")
         ready_productions = event.get_all_latest()
-=======
-
-    for event in ledger.get_event(event):
-        click.echo(f"Working on {event.name}")
-        logger = logging.AsimovLogger(event=event)
-        ready_productions = event.get_all_latest()
-
->>>>>>> 86d129dd
         for production in ready_productions:
             click.echo(f"\tWorking on production {production.name}", nl=False)
             if production.status in {"running", "stuck", "wait", "finished", "uploaded", "cancelled", "stopped"}: continue
@@ -52,7 +37,6 @@
                 configuration = production.get_configuration()
             except ValueError:
                 try:
-<<<<<<< HEAD
 
                     if production.rundir:
                         path = pathlib.Path(production.rundir)
@@ -78,26 +62,6 @@
                             logger.error(f"Configuration could not be committed to repository.\n{e}",
                                          production=production)
 
-=======
-                    rundir = config.get("general", "rundir_default")
-                    path = pathlib.Path(production.rundir)
-                    path.mkdir(parents=True, exist_ok=True)
-                    config_loc = os.path.join(path, f"{production.name}.ini")
-                    production.make_config(config_loc)
-                    click.echo(f"Production config {production.name} created.")
-                    logger.info("Run configuration created.", production=production)
-
-                    try:
-                        event.repository.add_file(config_loc,
-                                                  os.path.join(f"{production.category}",
-                                                               f"{production.name}.ini"))
-                        logger.info("Configuration committed to event repository.",
-                                    production=production)
-                    except Exception as e:
-                        logger.error(f"Configuration could not be committed to repository.\n{e}",
-                                     production=production)
-                        
->>>>>>> 86d129dd
                 except DescriptionException as e:
                     logger.error("Run configuration failed", production=production, channels=["file", "mattermost"])
 
@@ -111,13 +75,7 @@
     Submit the run configuration files for a given event for jobs which are ready to run.
     If no event is specified then all of the events will be processed.
     """
-<<<<<<< HEAD
     for event in ledger.get_event(event):
-=======
-    
-    for event in ledger.get_event(event):
-        logger = logging.AsimovLogger(event=event)
->>>>>>> 86d129dd
         ready_productions = event.get_all_latest()
         for production in ready_productions:
             if production.status.lower() in {"running", "stuck", "wait", "processing", "uploaded", "finished", "manual", "cancelled", "stopped"}: continue
@@ -153,11 +111,7 @@
     Find all available results for a given event.
     """
     for event in ledger.get_event(event):
-<<<<<<< HEAD
         click.secho(f"{event.name}")
-=======
-        click.secho(f"{event.title}")
->>>>>>> 86d129dd
         for production in event.productions:
             click.echo(f"\t- {production.name}")
             try:
@@ -175,10 +129,8 @@
     """
     Find all available results for a given event.
     """
-    server, repository = connect_gitlab()
-    events = gitlab.find_events(repository, milestone=config.get("olivaw", "milestone"), subset=[event], update=update, repo=False)
-    for event in events:
-        click.secho(f"{event.title}")
+    for event in current_ledger.get_event(event):
+        click.secho(f"{event.name}")
         for production in event.productions:
             try:
                 for result, meta in production.results().items():
