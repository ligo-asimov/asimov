import os
import collections
import yaml
import json
from math import floor
import ligo.gracedb
import gwpy

import click

from git import GitCommandError

from asimov import config
from asimov.ledger import Ledger
from asimov.event import Production, Event,  DescriptionException
from asimov import gitlab
from asimov.cli import connect_gitlab, find_calibrations, CALIBRATION_NOTE

def update(d, u):
    for k, v in u.items():
        if isinstance(v, collections.abc.Mapping):
            d[k] = update(d.get(k, {}), v)
        else:
            d[k] = v
    return d


@click.group()
def event():
    """
    Commands to handle collections.
    """
    pass

@click.option("--old", "oldname", default=None, help="The old superevent ID for this event.")
@click.option("--gid", "gid", default=None, help="The GraceDB GID for the event (for legacy events)")
@click.option("--superevent", "superevent", default=None, help="The superevent for the event.")
@click.option("--repository", "repo", default=None, help="The location of the repository for this event.")
@click.argument("name")
@event.command()
def create(name, oldname=None, gid=None, superevent=None, repo=None):
    """
    Create a new event record in the ledger..

    Parameters
    ----------
    superevent : str
       The ID of the superevent to be used from GraceDB
    name : str
       The name of the event to be recorded in the issue tracker
    names : path, optional
        The path to the name file which maps between old and new super event IDs
    oldname: str, optional
        The old name of the event.
    """
    import pathlib
    
    if gid or superevent:
        from ligo.gracedb.rest import GraceDb, HTTPError 
        client = GraceDb(service_url=config.get("gracedb", "url"))
        r = client.ping()
    if superevent:
        data = client.superevent(superevent).json()
        event_data = client.event(data['preferred_event']).json()
        gid = data['preferred_event']
        interferometers = event_data['instruments'].split(",")
    elif gid:
        event_data = client.event(gid).json()
        interferometers = event_data['instruments'].split(",")
    else:
        event_data = None
        interferometers = []

    if gid or superevent:
        event_url = f"{config.get('gracedb', 'url')}/events/{gid}/view/"
        
    if not repo:
        repo = None
        #repo = f"git@git.ligo.org:pe/O3/{name}"

    event = Event(name=name,
                  repository=repo,
                  calibration = {},
                  interferometers=interferometers,
    )

    if oldname:
        event.meta['old superevent'] = oldname
<<<<<<< HEAD
    event.meta['event time'] = event_data['gpstime']
    event.meta['working directory'] = f"{config.get('general', 'rundir_default')}/{name}"

    gitlab.EventIssue.create_issue(repository, event, issue_template="/home/daniel.williams/repositories/asimov/scripts/outline.md")

@click.option("--event", "event", default=None, help="The event which will be updated")
@click.option("--pipeline", "pipeline", default=None, help="The pipeline which the job should use")
@click.option("--approximant", "approximant", default=None, help="The waveform which the job should use")
@click.option("--family", "family", default=None, help="The family name of the production, e.g. `prod`.")
@click.option("--comment", "comment", default=None, help="A comment to attach to the production")
@click.option("--needs", "needs", default=None, help="A list of productions which are requirements")
@click.option("--template", "template", default=None, help="The configuration template for the production.")
@click.option("--status", "status", default=None, help="The initial status of the production.")
@event.command(help="Add a new production to an event")
def production(event, pipeline, approximant, family, comment, needs, template, status):
    """
    Add a new production to an event.

    """
    server, repository = connect_gitlab()
    gitlab_event = gitlab.find_events(repository, subset=event)
    for event in gitlab_event:
        g_event = event
        event = event.event_object
        #
        event_prods = event.productions
        names = [production.name for production in event_prods]
        family_entries = [int(name.split(family)[1]) for name in names if family in name]
        #
        if "bayeswave" in needs:
            bw_entries = [production.name for production in event_prods if "bayeswave" in production.pipeline.lower()]
            needs = bw_entries
        #
        production = {"comment": comment, "pipeline": pipeline, "status": status}
        production['approximant'] = approximant
        if needs:
            production['needs'] = needs
        if template:
            production['template'] = template
        if len(family_entries)>0:
            number = max(family_entries)+1
        else:
            number = 0
        production_dict = {f"{family}{number}": production}
        production = Production.from_dict(production_dict, event=event)
        #
        click.echo(production)
        event.add_production(production)
        g_event.update_data()
=======
    if gid:
        event.meta['event time'] = event_data['gpstime']
        event.meta['gid'] = gid

    working_dir = os.path.join(config.get('general', 'rundir_default'), name)

    event.meta['working directory'] = working_dir
    pathlib.Path(working_dir).mkdir(parents=True, exist_ok=True)

    if config.get("ledger", "engine") == "gitlab":
        _, repository = connect_gitlab()
        gitlab.EventIssue.create_issue(repository,
                                       event, issue_template="/home/daniel.williams/repositories/asimov/scripts/outline.md")

    elif config.get("ledger", "engine") == "yamlfile":
        ledger = Ledger(config.get("ledger", "location"))
        ledger.add_event(event)
        ledger.save()



>>>>>>> 1e08c6a5
    
@click.option("--event", "event", help="The event to be populated.")
@click.option("--yaml", "yaml", default=None)
@click.option("--ini", "ini", default=None)
@event.command()
def populate(event, yaml, ini):
    """
    Populate an event ledger with data from ini or yaml files.
    """
    server, repository = connect_gitlab()
    gitlab_events = gitlab.find_events(repository, subset=[event])
    event = gitlab_events[0]
    event_o = event.event_object
    # Check the calibration files for this event
    click.echo("Check the calibration.")
    calibration(event_o.name)
    # Check the IFOs for this event
    click.echo("Check the IFO list")
    try:
        checkifo(event_o.name)
    except:
        pass

    # Add default data
    click.echo("Add in default channel data.")
    if yaml:
        add_data(event_o.name, yaml)

@click.argument("event", default=None)
@click.option("--json", "json_data", default=None)
@event.command()
def configurator(event, json_data=None):    
    """Add data from the configurator."""
    server, repository = connect_gitlab()
    gitlab_event = gitlab.find_events(repository, subset=event)[0]
   
    if json_data:
        with open(json_data, "r") as datafile:
            data = json.load(datafile)

    new_data = {"quality": {}, "priors": {}}
    new_data["quality"]["sample-rate"] = data["srate"]
    new_data["quality"]["lower-frequency"] = {}
    new_data["quality"]["upper-frequency"] = int(0.875 * data["srate"]/2)
    new_data["quality"]["start-frequency"] = data['f_start']
    new_data["quality"]["segment-length"] = data['seglen']
    new_data["quality"]["window-length"] = data['seglen']
    new_data["quality"]["psd-length"] = data['seglen']

    def decide_fref(freq):
        if (freq >= 5) and (freq < 10):
            return 5
        else:
            return floor(freq/10)*10

    new_data["quality"]["reference-frequency"] = decide_fref(data['f_ref'])

    new_data["priors"]["amp order"] = data['amp_order']
    new_data["priors"]["chirp-mass"] = [data["chirpmass_min"], data["chirpmass_max"]]


    update(gitlab_event.event_object.meta, new_data)
    gitlab_event.update_data()


#@click.option("--event", "event", default=None, help="The event which the ledger should be returned for, optional.")
#@olivaw.command()
def checkifo(event):
    server, repository = connect_gitlab()
    gitlab_events = gitlab.find_events(repository, subset=event)

    for event in gitlab_events:
        if "event time" not in event.event_object.meta:
            print(f"Time not found {event.event_object.name}")
        time = event.event_object.meta['event time']
        gpsstart=time-600
        gpsend=time+600
        bits = ['Bit 0', 'Bit 1', 'Bit 2']

        active_ifo = []
        for ifo in ["L1", "H1", "V1"]:
    
            urls = find_urls(site=f"{ifo[0]}", frametype=frametypes[ifo], gpsstart=gpsstart, gpsend=gpsend)
            datacache = Cache.from_urls(urls)
            if len(datacache) == 0:
                print(f"No {ifo} data found.")
                continue
            state = gwpy.timeseries.StateVector.read(
                datacache, state_vector_channel[ifo], start=gpsstart, end=gpsend,
                pad=0  # padding data so that errors are not raised even if found data are not continuous.
            )
            if not np.issubdtype(state.dtype, np.unsignedinteger):
                # if data are not unsigned integers, cast to them now so that
                # we can determine the bit content for the flags
                state = state.astype(
                    "uint32",
                    casting="unsafe",
                    subok=True,
                    copy=False,
                )
            flags = state.to_dqflags()

            segments = flags[bits[0]].active
            for bit in bits:
                segments -= ~flags[bit].active

            if len(segments)>0: active_ifo += [ifo]
        print(event.event_object.name)
        if event.event_object.meta['interferometers'] != active_ifo:
            print(f"Gitlab data\t{event.event_object.meta['interferometers']}")
            print(f"Recommended IFOS\t{active_ifo}")
        event.event_object.meta['interferometers'] = active_ifo
        event.update_data()



@click.option("--calibration", "calibration", multiple=True, default=[None], 
              help="The location of the calibration files.")
@click.argument("event")
@event.command()
def calibration(event, calibration):
    server, repository = connect_gitlab()
    event = gitlab.find_events(repository, subset=event)[0]
    try:
        event.event_object._check_calibration()
    except DescriptionException:
        print(event.title)
        time = event.event_object.meta['event time'] 
        if not calibration[0]:
            calibrations = find_calibrations(time)
            #for ifo, envelope in calibrations.items():
            #    calibrations[ifo] = os.path.join(f"/home/cal/public_html/uncertainty/O3C01/{ifo}", envelope)
        else:
            calibrations = {}
            for cal in calibration:
                calibrations[cal.split(":")[0]] = cal.split(":")[1]
        print(calibrations)
        for ifo, envelope in calibrations.items():
            description = f"Added calibration {envelope} for {ifo}."
            try:
                event.event_object.repository.add_file(envelope, f"C01_offline/calibration/{ifo}.dat", 
                                                       commit_message=description)
            except GitCommandError as e:
                if "nothing to commit," in e.stderr:
                    pass
            calibrations[ifo] = f"C01_offline/calibration/{ifo}.dat"
        envelopes = yaml.dump({"calibration": calibrations})
        event.add_note(CALIBRATION_NOTE.format(envelopes))

@click.argument("data")
@click.argument("event")
@event.command()
def load(event, data):
    server, repository = connect_gitlab()
    gitlab_event = gitlab.find_events(repository, subset=event)[0]
    def update(d, u):
        for k, v in u.items():
            if isinstance(v, collections.abc.Mapping):
                d[k] = update(d.get(k, {}), v)
            else:
                d[k] = v
        return d

   
    if data:
        with open(data, "r") as datafile:
            data = yaml.safe_load(datafile.read())

        gitlab_event.event_object.meta = update(gitlab_event.event_object.meta, data)
        gitlab_event.update_data()
        print(gitlab_event.event_object.meta)<|MERGE_RESOLUTION|>--- conflicted
+++ resolved
@@ -86,57 +86,7 @@
 
     if oldname:
         event.meta['old superevent'] = oldname
-<<<<<<< HEAD
-    event.meta['event time'] = event_data['gpstime']
-    event.meta['working directory'] = f"{config.get('general', 'rundir_default')}/{name}"
-
-    gitlab.EventIssue.create_issue(repository, event, issue_template="/home/daniel.williams/repositories/asimov/scripts/outline.md")
-
-@click.option("--event", "event", default=None, help="The event which will be updated")
-@click.option("--pipeline", "pipeline", default=None, help="The pipeline which the job should use")
-@click.option("--approximant", "approximant", default=None, help="The waveform which the job should use")
-@click.option("--family", "family", default=None, help="The family name of the production, e.g. `prod`.")
-@click.option("--comment", "comment", default=None, help="A comment to attach to the production")
-@click.option("--needs", "needs", default=None, help="A list of productions which are requirements")
-@click.option("--template", "template", default=None, help="The configuration template for the production.")
-@click.option("--status", "status", default=None, help="The initial status of the production.")
-@event.command(help="Add a new production to an event")
-def production(event, pipeline, approximant, family, comment, needs, template, status):
-    """
-    Add a new production to an event.
-
-    """
-    server, repository = connect_gitlab()
-    gitlab_event = gitlab.find_events(repository, subset=event)
-    for event in gitlab_event:
-        g_event = event
-        event = event.event_object
-        #
-        event_prods = event.productions
-        names = [production.name for production in event_prods]
-        family_entries = [int(name.split(family)[1]) for name in names if family in name]
-        #
-        if "bayeswave" in needs:
-            bw_entries = [production.name for production in event_prods if "bayeswave" in production.pipeline.lower()]
-            needs = bw_entries
-        #
-        production = {"comment": comment, "pipeline": pipeline, "status": status}
-        production['approximant'] = approximant
-        if needs:
-            production['needs'] = needs
-        if template:
-            production['template'] = template
-        if len(family_entries)>0:
-            number = max(family_entries)+1
-        else:
-            number = 0
-        production_dict = {f"{family}{number}": production}
-        production = Production.from_dict(production_dict, event=event)
-        #
-        click.echo(production)
-        event.add_production(production)
-        g_event.update_data()
-=======
+
     if gid:
         event.meta['event time'] = event_data['gpstime']
         event.meta['gid'] = gid
@@ -155,10 +105,6 @@
         ledger = Ledger(config.get("ledger", "location"))
         ledger.add_event(event)
         ledger.save()
-
-
-
->>>>>>> 1e08c6a5
     
 @click.option("--event", "event", help="The event to be populated.")
 @click.option("--yaml", "yaml", default=None)
