--- conflicted
+++ resolved
@@ -29,11 +29,7 @@
         finish = 0
         click.secho(f"{event.title}", bold=True)
         on_deck = [production
-<<<<<<< HEAD
-                   for production in event.event_object.get_all_latest()
-=======
                    for production in event.productions
->>>>>>> 0317a5c5
                    if production.status.lower() in ACTIVE_STATES]
         
         for production in on_deck:
