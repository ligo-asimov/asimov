import shutil
import sys
import click

from asimov import condor, config, logger, LOGGER_LEVEL
from asimov import current_ledger as ledger
from asimov.cli import ACTIVE_STATES, manage, report

logger = logger.getChild("cli").getChild("monitor")
logger.setLevel(LOGGER_LEVEL)

if sys.version_info < (3, 10):
    from importlib_metadata import entry_points
else:
    from importlib.metadata import entry_points


@click.option("--dry-run", "-n", "dry_run", is_flag=True)
@click.command()
def start(dry_run):
    """Set up a cron job on condor to monitor the project."""

    try:
        minute_expression = config.get("condor", "cron_minute")
    except (configparser.NoOptionError, configparser.NoSectionError):
        minute_expression = "*/15"

    submit_description = {
        "executable": shutil.which("asimov"),
        "arguments": "monitor --chain",
<<<<<<< HEAD
        "accounting_group": config.get("pipelines", "accounting"),
        "output": "asimov_cron.out",
=======
        "accounting_group": config.get("asimov start", "accounting"),
        "output": os.path.join(".asimov", "asimov_cron.out"),
>>>>>>> 754ea6e1
        "on_exit_remove": "false",
        "universe": "local",
        "error": os.path.join(".asimov", "asimov_cron.err"),
        "log": os.path.join(".asimov", "asimov_cron.log"),
        "request_cpus": "1",
        "cron_minute": minute_expression,
        "getenv": "true",
        "batch_name": f"asimov/monitor/{ledger.data['project']['name']}",
        "request_memory": "8192MB",
        "request_disk": "8192MB",
    }
    cluster = condor.submit_job(submit_description)
    ledger.data["cronjob"] = cluster
    ledger.save()
    click.secho(f"  \t  ● Asimov is running ({cluster})", fg="green")
    logger.info(f"Running asimov cronjob as  {cluster}")


@click.option("--dry-run", "-n", "dry_run", is_flag=True)
@click.command()
def stop(dry_run):
    """Set up a cron job on condor to monitor the project."""
    cluster = ledger.data["cronjob"]
    condor.delete_job(cluster)
    click.secho("  \t  ● Asimov has been stopped", fg="red")
    logger.info(f"Stopped asimov cronjob {cluster}")


@click.argument("event", default=None, required=False)
@click.option(
    "--update",
    "update",
    default=False,
    help="Force the git repos to be pulled before submission occurs.",
)
@click.option("--dry-run", "-n", "dry_run", is_flag=True)
@click.option(
    "--chain",
    "-c",
    "chain",
    default=False,
    is_flag=True,
    help="Chain multiple asimov commands",
)
@click.command()
@click.pass_context
def monitor(ctx, event, update, dry_run, chain):
    """
    Monitor condor jobs' status, and collect logging information.
    """

    logger.info("Running asimov monitor")

    if chain:
        logger.info("Running in chain mode")
        ctx.invoke(manage.build, event=event)
        ctx.invoke(manage.submit, event=event)

    try:
        # First pull the condor job listing
        job_list = condor.CondorJobList()
    except condor.htcondor.HTCondorLocateError:
        click.echo(click.style("Could not find the condor scheduler", bold=True))
        click.echo(
            "You need to run asimov on a machine which has access to a"
            "condor scheduler in order to work correctly, or to specify"
            "the address of a valid sceduler."
        )
        sys.exit()

    for event in ledger.get_event(event):
        stuck = 0
        running = 0
        finish = 0
        click.secho(f"{event.name}", bold=True)
        on_deck = [
            production
            for production in event.productions
            if production.status.lower() in ACTIVE_STATES
        ]
        for production in on_deck:

            logger.debug(f"Available analyses: {event}/{production.name}")

            click.echo(
                "\t- "
                + click.style(f"{production.name}", bold=True)
                + click.style(f"[{production.pipeline}]", fg="green")
            )

            # Jobs marked as ready can just be ignored as they've not been stood-up
            if production.status.lower() == "ready":
                click.secho(f"  \t  ● {production.status.lower()}", fg="green")
                logger.debug(f"Ready production: {event}/{production.name}")
                continue

            # Deal with jobs which need to be stopped first
            if production.status.lower() == "stop":
                pipe = production.pipeline
                logger.debug(f"Stop production: {event}/{production.name}")
                if not dry_run:
                    pipe.eject_job()
                    production.status = "stopped"
                    click.secho("  \tStopped", fg="red")
                else:
                    click.echo("\t\t{production.name} --> stopped")
                continue

            # Get the condor jobs
            try:
                if "job id" in production.meta:
                    if not dry_run:
                        if production.meta["job id"] in job_list.jobs:
                            job = job_list.jobs[production.meta["job id"]]
                        else:
                            job = None
                    else:
                        logger.debug(
                            f"Running analysis: {event}/{production.name}, cluster {production.meta['job id']}"
                        )
                        click.echo("\t\tRunning under condor")
                else:
                    raise ValueError  # Pass to the exception handler

                if not dry_run:

                    if (
                        job.status.lower() == "running"
                        and production.status == "processing"
                    ):
                        click.echo(
                            "  \t  "
                            + click.style("●", "green")
                            + f" Postprocessing for {production.name} is running"
                            + f" (condor id: {production.meta['job id']})"
                        )

                    elif (
                        job.status.lower() == "running"
                        and production.status == "processing"
                    ):
                        click.echo(
                            "  \t  "
                            + click.style("●", "green")
                            + f" {production.name} is postprocessing (condor id: {production.meta['job id']})"
                        )
                        production.meta["postprocessing"]["status"] = "running"

                    elif job.status.lower() == "running":
                        click.echo(
                            "  \t  "
                            + click.style("●", "green")
                            + f" {production.name} is running (condor id: {production.meta['job id']})"
                        )
                        if "profiling" not in production.meta:
                            production.meta["profiling"] = {}
                        production.status = "running"

                    elif job.status.lower() == "completed":
                        pipe.after_completion()
                        click.echo(
                            "  \t  "
                            + click.style("●", "green")
                            + f" {production.name} has finished and post-processing has been started"
                        )
                        job_list.refresh()

                    elif job.status.lower() == "held":
                        click.echo(
                            "  \t  "
                            + click.style("●", "yellow")
                            + f" {production.name} is held on the scheduler"
                            + f" (condor id: {production.meta['job id']})"
                        )
                        production.status = "stuck"
                        stuck += 1
                    else:
                        running += 1

            except (ValueError, AttributeError):
                if production.pipeline:

                    pipe = production.pipeline

                    if production.status.lower() == "stop":
                        pipe.eject_job()
                        production.status = "stopped"
                        click.echo(
                            "  \t  "
                            + click.style("●", "red")
                            + f" {production.name} has been stopped"
                        )
                        job_list.refresh()
                    elif production.status.lower() == "finished":
                        pipe.after_completion()
                        click.echo(
                            "  \t  "
                            + click.style("●", "green")
                            + f" {production.name} has finished and post-processing has been started"
                        )
                        job_list.refresh()
                    elif production.status.lower() == "processing":
                        # Need to check the upload has completed
                        if pipe.detect_completion_processing():
                            try:
                                pipe.after_processing()
                                click.echo(
                                    "  \t  "
                                    + click.style("●", "green")
                                    + f" {production.name} has been finalised and stored"
                                )
                            except ValueError as e:
                                click.echo(e)
                        else:
                            click.echo(
                                "  \t  "
                                + click.style("●", "green")
                                + f" {production.name} has finished and post-processing"
                                + f" is stuck ({production.meta['job id']})"
                            )
                            production.meta["postprocessing"]["status"] = "stuck"
                    elif (
                        pipe.detect_completion()
                        and production.status.lower() == "processing"
                    ):
                        click.echo(
                            "  \t  "
                            + click.style("●", "green")
                            + f" {production.name} has finished and post-processing is running"
                        )
                    elif (
                        pipe.detect_completion()
                        and production.status.lower() == "running"
                    ):
                        # The job has been completed, collect its assets
                        if "profiling" not in production.meta:
                            production.meta["profiling"] = {}
                        try:
                            production.meta["profiling"] = condor.collect_history(
                                production.meta["job id"]
                            )
                            production.meta["job id"] = None
                        except ValueError as e:
                            logger.error("Could not collect condor profiling data.")
                            logger.exception(e)
                            pass

                        finish += 1
                        production.status = "finished"
                        pipe.after_completion()
                        click.secho(
                            f"  \t  ● {production.name} - Completion detected",
                            fg="green",
                        )
                        job_list.refresh()
                    else:
                        # It looks like the job has been evicted from the cluster
                        click.echo(
                            "  \t  "
                            + click.style("●", "yellow")
                            + f" {production.name} is stuck; attempting a rescue"
                        )
                        try:
                            pipe.resurrect()
                        except Exception:  # Sorry, but there are many ways the above command can fail
                            production.status = "stuck"
                            click.echo(
                                "  \t  "
                                + click.style("●", "red")
                                + f" {production.name} is stuck; automatic rescue was not possible"
                            )

                if production.status == "stuck":
                    click.echo(
                        "  \t  "
                        + click.style("●", "yellow")
                        + f" {production.name} is stuck"
                    )

            ledger.update_event(event)

        all_productions = set(event.productions)
        complete = {
            production
            for production in event.productions
            if production.status in {"finished", "uploaded"}
        }
        others = all_productions - set(event.get_all_latest()) - complete
        if len(others) > 0:
            click.echo(
                "The event also has these analyses which are waiting on other analyses to complete:"
            )
            for production in others:
                needs = ", ".join(production.meta["needs"])
                click.echo(f"\t{production.name} which needs {needs}")

        # Post-monitor hooks
        discovered_hooks = entry_points(group="asimov.hooks.postmonitor")
        for hook in discovered_hooks:
            if hook.name in list(ledger.data["hooks"]["postmonitor"].keys()):
                hook.load()(ledger).run()

        if chain:
            ctx.invoke(report.html)<|MERGE_RESOLUTION|>--- conflicted
+++ resolved
@@ -28,13 +28,8 @@
     submit_description = {
         "executable": shutil.which("asimov"),
         "arguments": "monitor --chain",
-<<<<<<< HEAD
         "accounting_group": config.get("pipelines", "accounting"),
-        "output": "asimov_cron.out",
-=======
-        "accounting_group": config.get("asimov start", "accounting"),
         "output": os.path.join(".asimov", "asimov_cron.out"),
->>>>>>> 754ea6e1
         "on_exit_remove": "false",
         "universe": "local",
         "error": os.path.join(".asimov", "asimov_cron.err"),
