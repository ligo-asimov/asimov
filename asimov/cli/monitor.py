--- conflicted
+++ resolved
@@ -30,14 +30,9 @@
     submit_description = {
         "executable": shutil.which("asimov"),
         "arguments": "monitor --chain",
-<<<<<<< HEAD
         "accounting_group": config.get("pipelines", "accounting"),
         "output": os.path.join(".asimov", "asimov_cron.out"),
-=======
         "accounting_group_user": config.get('condor', 'user'),
-        "accounting_group": config.get("asimov start", "accounting"),
-        "output": "asimov_cron.out",
->>>>>>> 1131e2e0
         "on_exit_remove": "false",
         "universe": "local",
         "error": os.path.join(".asimov", "asimov_cron.err"),
