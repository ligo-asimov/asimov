import shutil
import configparser
import os
import sys
import click
from copy import deepcopy

from asimov import condor, config, logger, LOGGER_LEVEL
from asimov import current_ledger as ledger
from asimov.cli import ACTIVE_STATES, manage, report

logger = logger.getChild("cli").getChild("monitor")
logger.setLevel(LOGGER_LEVEL)

if sys.version_info < (3, 10):
    from importlib_metadata import entry_points
else:
    from importlib.metadata import entry_points


@click.option("--dry-run", "-n", "dry_run", is_flag=True)
@click.command()
def start(dry_run):
    """Set up a cron job on condor to monitor the project."""

    try:
        minute_expression = config.get("condor", "cron_minute")
    except (configparser.NoOptionError, configparser.NoSectionError):
        minute_expression = "*/15"

    submit_description = {
        "executable": shutil.which("asimov"),
        "arguments": "monitor --chain",
        "accounting_group_user": config.get('condor', 'user'),
        "accounting_group": config.get("condor", "accounting"),
        "output": os.path.join(".asimov", "asimov_cron.out"),
        "accounting_group_user": config.get('condor', 'user'),
        "on_exit_remove": "false",
        "universe": "local",
        "error": os.path.join(".asimov", "asimov_cron.err"),
        "log": os.path.join(".asimov", "asimov_cron.log"),
        "request_cpus": "1",
        "cron_minute": minute_expression,
        "getenv": "true",
        "batch_name": f"asimov/monitor/{ledger.data['project']['name']}",
        "request_memory": "8192MB",
        "request_disk": "8192MB",
        "+flock_local": "False",
        "+DESIRED_Sites": "nogrid",
    }
    cluster = condor.submit_job(submit_description)
    ledger.data["cronjob"] = cluster
    ledger.save()
    click.secho(f"  \t  ● Asimov is running ({cluster})", fg="green")
    logger.info(f"Running asimov cronjob as  {cluster}")


@click.option("--dry-run", "-n", "dry_run", is_flag=True)
@click.command()
def stop(dry_run):
    """Set up a cron job on condor to monitor the project."""
    cluster = ledger.data["cronjob"]
    condor.delete_job(cluster)
    click.secho("  \t  ● Asimov has been stopped", fg="red")
    logger.info(f"Stopped asimov cronjob {cluster}")


@click.argument("event", default=None, required=False)
@click.option(
    "--update",
    "update",
    default=False,
    help="Force the git repos to be pulled before submission occurs.",
)
@click.option("--dry-run", "-n", "dry_run", is_flag=True)
@click.option(
    "--chain",
    "-c",
    "chain",
    default=False,
    is_flag=True,
    help="Chain multiple asimov commands",
)
@click.command()
@click.pass_context
def monitor(ctx, event, update, dry_run, chain):
    """
    Monitor condor jobs' status, and collect logging information.
    """

    logger.info("Running asimov monitor")

    if chain:
        logger.info("Running in chain mode")
        ctx.invoke(manage.build, event=event)
        ctx.invoke(manage.submit, event=event)

    try:
        # First pull the condor job listing
        job_list = condor.CondorJobList()
    except condor.htcondor.HTCondorLocateError:
        click.echo(click.style("Could not find the condor scheduler", bold=True))
        click.echo(
            "You need to run asimov on a machine which has access to a"
            "condor scheduler in order to work correctly, or to specify"
            "the address of a valid sceduler."
        )
        sys.exit()

    for event in ledger.get_event(event):
        stuck = 0
        running = 0
        finish = 0
        click.secho(f"{event.name}", bold=True)
        on_deck = [
            production
            for production in event.productions
            if production.status.lower() in ACTIVE_STATES
        ]
        for production in on_deck:

            logger.debug(f"Available analyses: {event}/{production.name}")

            click.echo(
                "\t- "
                + click.style(f"{production.name}", bold=True)
                + click.style(f"[{production.pipeline}]", fg="green")
            )

            # Jobs marked as ready can just be ignored as they've not been stood-up
            if production.status.lower() == "ready":
                click.secho(f"  \t  ● {production.status.lower()}", fg="green")
                logger.debug(f"Ready production: {event}/{production.name}")
                continue

            # Deal with jobs which need to be stopped first
            if production.status.lower() == "stop":
                pipe = production.pipeline
                logger.debug(f"Stop production: {event}/{production.name}")
                if not dry_run:
                    pipe.eject_job()
                    production.status = "stopped"
                    click.secho("  \tStopped", fg="red")
                else:
                    click.echo("\t\t{production.name} --> stopped")
                continue

            # Get the condor jobs
            try:
                if "job id" in production.meta:
                    if not dry_run:
                        if production.meta['job id'] in job_list.jobs:
                            job = job_list.jobs[production.meta['job id']]
                        else:
                            job = None
                    else:
                        logger.debug(
                            f"Running analysis: {event}/{production.name}, cluster {production.meta['job id']}"
                        )
                        click.echo("\t\tRunning under condor")
                else:
                    raise ValueError  # Pass to the exception handler

                if not dry_run:

                    if (
                        job.status.lower() == "running"
                        and production.status == "processing"
                    ):
                        click.echo(
                            "  \t  "
                            + click.style("●", "green")
                            + f" Postprocessing for {production.name} is running"
                            + f" (condor id: {production.job_id})"
                        )

                        production.meta["postprocessing"]["status"] = "running"

                    elif job.status.lower() == "idle":
                        click.echo(
                            "  \t  "
                            + click.style("●", "green")
                            + f" {production.name} is in the queue (condor id: {production.job_id})"
                        )
                        
                    elif job.status.lower() == "running":
                        click.echo(
                            "  \t  "
                            + click.style("●", "green")
                            + f" {production.name} is running (condor id: {production.job_id})"
                        )
                        if "profiling" not in production.meta:
                            production.meta["profiling"] = {}
                        production.status = "running"

                    elif job.status.lower() == "completed":
                        pipe.after_completion()
                        click.echo(
                            "  \t  "
                            + click.style("●", "green")
                            + f" {production.name} has finished and post-processing has been started"
                        )
                        job_list.refresh()

                    elif job.status.lower() == "held":
                        click.echo(
                            "  \t  "
                            + click.style("●", "yellow")
                            + f" {production.name} is held on the scheduler"
                            + f" (condor id: {production.job_id})"
                        )
                        production.status = "stuck"
                        stuck += 1
                    else:
                        running += 1

            except (ValueError, AttributeError):
                if production.pipeline:

                    pipe = production.pipeline

                    if production.status.lower() == "stop":
                        pipe.eject_job()
                        production.status = "stopped"
                        click.echo(
                            "  \t  "
                            + click.style("●", "red")
                            + f" {production.name} has been stopped"
                        )
                        job_list.refresh()
                    elif production.status.lower() == "finished":
                        pipe.after_completion()
                        click.echo(
                            "  \t  "
                            + click.style("●", "green")
                            + f" {production.name} has finished and post-processing has been started"
                        )
                        job_list.refresh()
                    elif production.status.lower() == "processing":
                        # Need to check the upload has completed
                        if pipe.detect_completion_processing():
                            try:
                                pipe.after_processing()
                                click.echo(
                                    "  \t  "
                                    + click.style("●", "green")
                                    + f" {production.name} has been finalised and stored"
                                )
                            except ValueError as e:
                                click.echo(e)
                        else:
                            click.echo(
                                "  \t  "
                                + click.style("●", "green")
                                + f" {production.name} has finished and post-processing"
                                + f" is stuck ({production.job_id})"
                            )
                            production.meta["postprocessing"]["status"] = "stuck"
                    elif (
                        pipe.detect_completion()
                        and production.status.lower() == "processing"
                    ):
                        click.echo(
                            "  \t  "
                            + click.style("●", "green")
                            + f" {production.name} has finished and post-processing is running"
                        )
                    elif (
                        pipe.detect_completion()
                        and production.status.lower() == "running"
                    ):
                        # The job has been completed, collect its assets
                        if "profiling" not in production.meta:
                            production.meta["profiling"] = {}
                        try:
                            config.get("condor", "scheduler")
                            production.meta["profiling"] = condor.collect_history(
                                production.job_id
                            )
<<<<<<< HEAD
                            production.meta['job id'] = None
=======
                            production.meta["job id"] = None
>>>>>>> 8df7d390
                        except (configparser.NoOptionError, configparser.NoSectionError):
                            logger.warning("Could not collect condor profiling data as no scheduler was specified in the config file.")
                        except ValueError as e:
                            logger.error("Could not collect condor profiling data.")
                            logger.exception(e)
                            pass

                        finish += 1
                        production.status = "finished"
                        pipe.after_completion()
                        click.secho(
                            f"  \t  ● {production.name} - Completion detected",
                            fg="green",
                        )
                        job_list.refresh()
                    else:
                        # It looks like the job has been evicted from the cluster
                        click.echo(
                            "  \t  "
                            + click.style("●", "yellow")
                            + f" {production.name} is stuck; attempting a rescue"
                        )
                        try:
                            pipe.resurrect()
                        except Exception:  # Sorry, but there are many ways the above command can fail
                            production.status = "stuck"
                            click.echo(
                                "  \t  "
                                + click.style("●", "red")
                                + f" {production.name} is stuck; automatic rescue was not possible"
                            )

                if production.status == "stuck":
                    click.echo(
                        "  \t  "
                        + click.style("●", "yellow")
                        + f" {production.name} is stuck"
                    )

            ledger.update_event(event)

        all_productions = set(event.productions)
        complete = {
            production
            for production in event.productions
            if production.status in {"finished", "uploaded"}
        }
        others = all_productions - set(event.get_all_latest()) - complete
        if len(others) > 0:
            click.echo(
                "The event also has these analyses which are waiting on other analyses to complete:"
            )
            for production in others:
                needs = ", ".join(production.meta["needs"])
                click.echo(f"\t{production.name} which needs {needs}")

        # Post-monitor hooks
        if "hooks" in ledger.data:
            if "postmonitor" in ledger.data["hooks"]:
                discovered_hooks = entry_points(group="asimov.hooks.postmonitor")
                for hook in discovered_hooks:
                    if hook.name in list(ledger.data["hooks"]["postmonitor"].keys()):
                        try:
                            hook.load()(deepcopy(ledger)).run()
                        except Exception:
                            pass

        if chain:
            ctx.invoke(report.html)<|MERGE_RESOLUTION|>--- conflicted
+++ resolved
@@ -277,11 +277,7 @@
                             production.meta["profiling"] = condor.collect_history(
                                 production.job_id
                             )
-<<<<<<< HEAD
-                            production.meta['job id'] = None
-=======
                             production.meta["job id"] = None
->>>>>>> 8df7d390
                         except (configparser.NoOptionError, configparser.NoSectionError):
                             logger.warning("Could not collect condor profiling data as no scheduler was specified in the config file.")
                         except ValueError as e:
