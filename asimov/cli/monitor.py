--- conflicted
+++ resolved
@@ -1,9 +1,6 @@
 import shutil
-<<<<<<< HEAD
 import configparser
-=======
 import sys
->>>>>>> 5f5211b4
 import click
 import logging
 
@@ -30,6 +27,7 @@
         "accounting_group": config.get("pipelines", "accounting"),
         "output": "asimov_cron.out",
         "on_exit_remove": "false",
+        "universe": "local",
         "error": "asimov_cron.err",
         "log": "asimov_cron.log",
         "request_cpus": "1",
@@ -94,7 +92,7 @@
             click.style(f"Could not find the condor scheduler", bold=True)
             )
         click.echo("You need to run asimov on a machine which has access to a condor scheduler in order to work correctly, or to specify the address of a valid sceduler.")
-    sys.exit()
+        sys.exit()
 
     for event in ledger.get_event(event):
         stuck = 0
