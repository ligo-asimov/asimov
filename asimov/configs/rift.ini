{%- if production.event.repository %}
{%- assign repo_dir = production.event.repository.directory %}
{%- else %}
{%- assign repo_dir = "." %}
{%- endif %}
{%- assign meta = production.meta %}
{%- assign sampler = production.meta['sampler'] %}
{%- assign scheduler = production.meta['scheduler'] %}
{%- assign likelihood = production.meta['likelihood'] %}
{%- assign data = production.meta['data'] %}
{%- assign quality = production.meta['quality'] %}
{%- assign ifos = production.meta['interferometers'] %}
[analysis]
ifos={{ ifos }}
nparallel={{ sampler['threads'] | default: 4 }}
engine={{ sampler['engine'] }}
upload-to-gracedb=False
singularity={{ config['general']['osg'] }}
osg= {{ config['general']['osg'] }}


[paths]
webdir={{ config['general']['webroot'] }}/{{ production.event.name }}/{{ production.name }}


[input]
max-psd-length=10000
padding=16
minimum_realizations_number=8
events=all
analyse-all-time=False
timeslides=False
ignore-gracedb-psd=True
threshold-snr=3
gps-time-file =
ignore-state-vector = True

[condor]
lalsuite-install={{ config["pipelines"]["environment"] }}
ligolw_print=%(lalsuite-install)s/bin/ligolw_print
coherencetest=%(lalsuite-install)s/bin/lalinference_coherence_test
ligo-skymap-from-samples=%(lalsuite-install)s/bin/ligo-skymap-from-samples
ligo-skymap-plot=%(lalsuite-install)s/bin/ligo-skymap-plot
processareas=%(lalsuite-install)s/bin/process_areas
computeroqweights=%(lalsuite-install)s/bin/lalinference_compute_roq_weights
mpiwrapper=%(lalsuite-install)s/bin/lalinference_mpi_wrapper
gracedb=%(lalsuite-install)s/bin/gracedb
ppanalysis=%(lalsuite-install)s/bin/cbcBayesPPAnalysis
pos_to_sim_inspiral=%(lalsuite-install)s/bin/cbcBayesPosToSimInspiral

mpirun = %(lalsuite-install)s/bin/mpirun

accounting_group={{ scheduler['accounting group'] }}
accounting_group_user=daniel.williams

[datafind]
url-type=file
types = { {% for ifo in ifos %}{{ifo}}:{{data['frame types'][ifo]}},{% endfor %} }

[data]
channels = { {% for ifo in ifos %}{{ifo}}:{{data['channels'][ifo]}},{% endfor %} }
[lalinference]
flow = { {% for ifo in ifos %}{{ifo}}:{{quality['minimum frequency'][ifo]}},{% endfor %} }
fhigh = { {% for ifo in ifos %}{{ifo}}:{{quality['maximum frequency'][ifo]}},{% endfor %} }

[engine]

fref={{ production.meta['waveform']['reference frequency'] }}

fmin-template={{ likelihood['start frequency'] }}

approx = {{ production.meta['waveform']['approximant'] }}
amporder = {{ production.meta['priors']['amplitude order'] }}

seglen = {{ data['segment length'] }}
srate =  {{ likelihood['sample rate'] }}


enable-spline-calibration =
spcal-nodes = 10
{% for ifo in ifos %}
{{ifo}}-spcal-envelope:{{data['calibration'][ifo]}}
{% endfor %}

{% for ifo in ifos %}
{{ifo}}-psd:{{ production.psds[ifo] }}
{% endfor %}

a_spin1-max = 0.99
a_spin2-max = 0.99

{% if production.meta['priors'] contains "chirp mass" %}
chirpmass-min = {{ production.meta['priors']['chirp mass']['minimum'] }}
chirpmass-max = {{ production.meta['priors']['chirp mass']['maximum'] }}
{% endif %}

q-min = {{ production.meta['priors']['mass ratio']['minimum'] }}
comp-min = {{ production.meta['priors']['mass 1']['minimum'] }}
comp-max = {{ production.meta['priors']['mass 1']['maximum'] }}

distance-max = {{ production.meta['priors']['luminosity distance']['maximum'] }}
{% if  production.meta['priors'] contains "volume" %}
   {% if production.meta['priors']['volume'] == "comoving" %}
distance-prior-comoving-volume = 
   {% endif %}
{% endif %}                                                                                                              


[skyarea]
maxpts=2000

[resultspage]
skyres=0.5
deltaLogP = 7.5

[statevector]
state-vector-channel={'H1': 'H1:GDS-CALIB_STATE_VECTOR_C01', 'L1': 'L1:GDS-CALIB_STATE_VECTOR_C01', 'V1': 'V1:DQ_ANALYSIS_STATE_VECTOR'}
bits=['Bit 0', 'Bit 1', 'Bit 2']


[ligo-skymap-from-samples]
enable-multiresolution=

[ligo-skymap-plot]
annotate=
contour= 50 90

[rift-pseudo-pipe]
# Arguments from util_RIFT_pseudo_pipe.py --help
#  * Fit method can be 'rf', 'gp'
cip-fit-method={{ sampler['fitting-method'] | default: "rf" }}
#  * sampler method can be 'default', 'GMM', 'adaptive_cartesian_gpu'      Latter does not imply GPU is used for CIP
cip-sampler-method= {{ sampler['sampling-method'] | default: "default" }}
#   * number of CIP workers running simultaneously.  Larger == lower runtime
cip-explode-jobs= {{ sampler['explode-jobs' ] | default: 3 }}  
internal-use-aligned-phase-coordinates=True
internal-correlate-parameters-default=True
internal-use-rescaled-transverse-spin-coordinates=True


<<<<<<< HEAD
ile-n-eff= {{ sampler['ile-n-eff'] | default: 100 }}
ile-sampler-method= {{ sampler['ile-sampling-method'] | default: "adaptive_cartestian_gpu" }} 
=======
ile-n-eff= {{ sampler['ile-n-eff'] }}
ile-sampler-method= {{ sampler['ile-sampling-method'] | default: "adaptive_cartesian_gpu" }}
>>>>>>> dd0b501c
internal-ile-freezeadapt=True
# * l-max is the maximum mode order.  
# * note by default we *also* change fmin-template to be fmin* (2/Lmax) ! So you will need to override fmin-template if needed
l-max=4
# * distance prior if this argument is *not* set is dL^2
ile-distance-prior="pseudo-cosmo"

# maximum runtime for ILE jobs. May need to be longer
ile-runtime-max-minutes= {{ sampler['ile-runtime-max-minues'] | default: 700 }}
# Number of likelihood evaluations for each instance. Make this larger if your likelihoods are very fast, smaller if you need low latency
<<<<<<< HEAD
ile-jobs-per-worker= {{ sampler['ile-jobs-per-worker'] | default: 20}} 

# Add these options to enable OSG runs
use_osg={{ config['general']['osg'] | default: False }}
use_osg_file_transfer= {{ config['general']['osg'] | default: False}}
use_osg_cip={{ config['general']['osg'] | default: False }}
=======
ile-jobs-per-worker= {{ sampler['ile-jobs-per-worker'] default: 20 }}

# Add these options to enable OSG runs
use_osg={{ config['general']['osg'] | default: False }}
use_osg_file_transfer= {{ config['general']['osg'] | default: False }}
use_osg_cip={{ config['general']['osg'] default: False }}
>>>>>>> dd0b501c


internal-propose-converge-last-stage=True
add-extrinsic=True
batch-extrinsic=True
# * final stage provides time (and distance, if marginalized)
add-extrinsic-time-resampling=True

# Other options needed for this specific analysis
#  force-eta-range : the usual doesn't awlays work; this uses 20:1 prior range, should be set consistently to above
<<<<<<< HEAD
#force-eta-range="[0.0453514739,0.24999999999]"
=======
# force-eta-range="[0.0453514739,0.24999999999]"
>>>>>>> dd0b501c
<|MERGE_RESOLUTION|>--- conflicted
+++ resolved
@@ -138,13 +138,8 @@
 internal-use-rescaled-transverse-spin-coordinates=True
 
 
-<<<<<<< HEAD
 ile-n-eff= {{ sampler['ile-n-eff'] | default: 100 }}
-ile-sampler-method= {{ sampler['ile-sampling-method'] | default: "adaptive_cartestian_gpu" }} 
-=======
-ile-n-eff= {{ sampler['ile-n-eff'] }}
-ile-sampler-method= {{ sampler['ile-sampling-method'] | default: "adaptive_cartesian_gpu" }}
->>>>>>> dd0b501c
+ile-sampler-method= {{ sampler['ile-sampling-method'] | default: "adaptive_cartesian_gpu" }} 
 internal-ile-freezeadapt=True
 # * l-max is the maximum mode order.  
 # * note by default we *also* change fmin-template to be fmin* (2/Lmax) ! So you will need to override fmin-template if needed
@@ -155,21 +150,12 @@
 # maximum runtime for ILE jobs. May need to be longer
 ile-runtime-max-minutes= {{ sampler['ile-runtime-max-minues'] | default: 700 }}
 # Number of likelihood evaluations for each instance. Make this larger if your likelihoods are very fast, smaller if you need low latency
-<<<<<<< HEAD
 ile-jobs-per-worker= {{ sampler['ile-jobs-per-worker'] | default: 20}} 
 
 # Add these options to enable OSG runs
 use_osg={{ config['general']['osg'] | default: False }}
 use_osg_file_transfer= {{ config['general']['osg'] | default: False}}
 use_osg_cip={{ config['general']['osg'] | default: False }}
-=======
-ile-jobs-per-worker= {{ sampler['ile-jobs-per-worker'] default: 20 }}
-
-# Add these options to enable OSG runs
-use_osg={{ config['general']['osg'] | default: False }}
-use_osg_file_transfer= {{ config['general']['osg'] | default: False }}
-use_osg_cip={{ config['general']['osg'] default: False }}
->>>>>>> dd0b501c
 
 
 internal-propose-converge-last-stage=True
@@ -180,8 +166,4 @@
 
 # Other options needed for this specific analysis
 #  force-eta-range : the usual doesn't awlays work; this uses 20:1 prior range, should be set consistently to above
-<<<<<<< HEAD
-#force-eta-range="[0.0453514739,0.24999999999]"
-=======
-# force-eta-range="[0.0453514739,0.24999999999]"
->>>>>>> dd0b501c
+# force-eta-range="[0.0453514739,0.24999999999]"