--- conflicted
+++ resolved
@@ -124,14 +124,6 @@
 skyres=0.5
 deltaLogP = 7.5
 
-<<<<<<< HEAD
-[statevector]
-state-vector-channel={ {% for ifo in ifos %}{{ifo}}:{{quality['state vector'][ifo]}},{% endfor %} }
-bits=['Bit 0', 'Bit 1', 'Bit 2']
-
-
-=======
->>>>>>> 754ea6e1
 [ligo-skymap-from-samples]
 enable-multiresolution=
 
