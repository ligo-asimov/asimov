"""
Code for the project ledger.
"""
import yaml

import os
import shutil

import asimov
import asimov.database
from asimov import config
from asimov.analysis import ProjectAnalysis, PostAnalysis
from asimov.event import Event, Production
from asimov.utils import update, set_directory


class Ledger:
    @classmethod
    def create(cls, name=None, engine=None, location=None):
        """
        Create a ledger.
        """

        if not engine:
            engine = config.get("ledger", "engine")

        if engine == "yamlfile":
            YAMLLedger.create(location=location, name=name)

        elif engine in {"tinydb", "mongodb"}:
            DatabaseLedger.create()
        elif engine == "gitlab":
            raise NotImplementedError(
                "This hasn't been ported to the new interface yet. Stay tuned!"
            )

        elif engine == "gitlab":
            raise NotImplementedError(
                "This hasn't been ported to the new interface yet. Stay tuned!"
            )


class YAMLLedger(Ledger):
    def __init__(self, location=None):
        if not location:
            location = os.path.join(".asimov", "ledger.yml")
        self.location = location
        with open(location, "r") as ledger_file:
            self.data = yaml.safe_load(ledger_file)

        self.data["events"] = [
            update(self.get_defaults(), event, inplace=False)
            for event in self.data["events"]
        ]

        self.events = {ev["name"]: ev for ev in self.data["events"]}
        self.data.pop("events")

    @classmethod
    def create(cls, name, location=None):
        if not location:
            location = os.path.join(".asimov", "ledger.yml")
        data = {}
        data["asimov"] = {}
        data["asimov"]["version"] = asimov.__version__
        data["events"] = []
        data["project analyses"] = []
        data["project"] = {}
        data["project"]["name"] = name
        with open(location, "w") as ledger_file:
            ledger_file.write(yaml.dump(data, default_flow_style=False))

    def update_event(self, event):
        """
        Update an event in the ledger with a changed event object.
        """
        self.events[event.name] = event.to_dict()
        self.save()

    def delete_event(self, event_name):
        """
        Remove an event from the ledger.

        Parameters
        ----------
        event_name : str
           The name of the event to remove from the ledger.
        """
        event = self.events.pop(event_name)
        if "trash" not in self.data:
            self.data["trash"] = {}
        if "events" not in self.data["trash"]:
            self.data["trash"]["events"] = {}
        self.data["trash"]["events"][event_name] = event
        self.save()

    def save(self):
        """
        Update the ledger YAML file with the data from the various events.

        Notes
        -----
        The save function checks the difference between the default values for each production and event
        before saving them, in order to attempt to reduce the duplication within the ledger.


        """
        self.data["events"] = list(self.events.values())
        with set_directory(config.get("project", "root")):
            # First produce a backup of the ledger
            shutil.copy(self.location, self.location + ".bak")
            with open(self.location + "_tmp", "w") as ledger_file:
                ledger_file.write(yaml.dump(self.data, default_flow_style=False))
                ledger_file.flush()
                # os.fsync(ledger_file.fileno())
            os.replace(self.location + "_tmp", self.location)

    def add_subject(self, subject):
        """Add a new subject to the ledger."""
        if "events" not in self.data:
            self.data["events"] = []

        self.events[subject.name] = subject.to_dict()
        self.save()

    def add_event(self, event):
        self.add_subject(subject=event)

<<<<<<< HEAD
    def add_analysis(self, analysis, event=None):
        """
        Add an analysis to the ledger.

        This method can accept any of the forms of analysis supported by asimov, and
        will determine the correct way to add them to the ledger.

        Parameters
        ----------
        analysis : `asimov.Analysis`
           The analysis to be added to the ledger.
        event : str, optional
           The name of the event which the analysis should be added to.
           This is not required for project analyses.

        Examples
        --------
        """
        if isinstance(analysis, ProjectAnalysis):
            self.data["project analyses"].append(analysis.to_dict())
        else:
            event.add_production(analysis)
            self.events[event.name] = event.to_dict()
        self.save()

    def add_production(self, event, production):
        self.add_analysis(production=production, event=event)

=======
>>>>>>> b70a2688
    def get_defaults(self):
        """
        Gather project-level defaults from the ledger.

        At present data, quality, priors, and likelihood settings can all be set at a project level as defaults.
        """
        defaults = {}
        if "data" in self.data:
            defaults["data"] = self.data["data"]
        if "priors" in self.data:
            defaults["priors"] = self.data["priors"]
        if "quality" in self.data:
            defaults["quality"] = self.data["quality"]
        if "likelihood" in self.data:
            defaults["likelihood"] = self.data["likelihood"]
        if "scheduler" in self.data:
            defaults["scheduler"] = self.data["scheduler"]
        return defaults

    @property
    def project_analyses(self):
        return [
            ProjectAnalysis.from_dict(analysis, ledger=self)
            for analysis in self.data["project analyses"]
        ]

    def postprocessing(self, subject):
        """
        Return a list of all postprocessing jobs defined in this project.
        """
        if "postprocessing" in self.data:
            return [
                PostAnalysis.from_dict(analysis, subject=subject, ledger=self)
                for analysis in self.data["postprocessing"]
            ]
        else:
            return []

    def get_event(self, event=None):
        if event:
            return [Event(**self.events[event], ledger=self)]
        else:
            return [
                Event(**self.events[event], ledger=self) for event in self.events.keys()
            ]

    def get_productions(self, event=None, filters=None):
        """Get a list of productions either for a single event or for all events.

        Parameters
        ----------
        event : str
           The name of the event to pull productions from.
           Optional; if no event is specified then all of the productions are
           returned.

        filters : dict
           A dictionary of parameters to filter on.

        Examples
        --------
        FIXME: Add docs.

        """

        if event:
            productions = self.get_event(event).productions
        else:
            productions = []
            for event_i in self.get_event():
                for production in event_i.productions:
                    productions.append(production)

        def apply_filter(productions, parameter, value):
            productions = filter(
                lambda x: x.meta[parameter] == value
                if (parameter in x.meta)
                else (
                    getattr(x, parameter) == value if hasattr(x, parameter) else False
                ),
                productions,
            )
            return productions

        if filters:
            for parameter, value in filters.items():
                productions = apply_filter(productions, parameter, value)
        return list(productions)


class DatabaseLedger(Ledger):
    """
    Use a document database to store the ledger.
    """

    def __init__(self):
        if config.get("ledger", "engine") == "tinydb":
            self.db = asimov.database.AsimovTinyDatabase()
        else:
            self.db = asimov.database.AsimovTinyDatabase()

    @classmethod
    def create(cls):
        ledger = cls()
        ledger.db._create()
        return ledger

    def _insert(self, payload):
        """
        Store the payload in the correct database table.
        """

        if isinstance(payload, Event):
            id_number = self.db.insert("event", payload.to_dict(productions=False))
        elif isinstance(payload, Production):
            id_number = self.db.insert("production", payload.to_dict(event=False))

        return id_number

    @property
    def events(self):
        """
        Return all of the events in the ledger.
        """
        return [Event.from_dict(page) for page in self.db.tables["event"].all()]

    def get_defaults(self):
        raise NotImplementedError

    def get_event(self, event=None):
        """
        Find a specific event in the ledger and return it.
        """
        event_dict = self.db.query("event", "name", event)[0]
        return Event.from_dict(event_dict)

<<<<<<< HEAD
    def get_productions(self, event, filters=None, query=None):
        """
        Get all of the productions for a given event.
        """

        if not filters and not query:
            productions = self.db.query("production", "event", event)

        else:
            queries_1 = self.db.Q["event"] == event
            queries = [
                self.db.Q[parameter] == value for parameter, value in filters.items()
            ]
            productions = self.db.tables["production"].search(
                queries_1 & reduce(lambda x, y: x & y, queries)
            )

        event = self.get_event(event)
        return [
            Production.from_dict(dict(production), event) for production in productions
        ]
=======
    def get_productions(self, event=None, filters=None):
        """Get a list of productions either for a single event or for all events.

        Parameters
        ----------
        event : str
           The name of the event to pull productions from.
           Optional; if no event is specified then all of the productions are
           returned.

        filters : dict
           A dictionary of parameters to filter on.

        Examples
        --------
        FIXME: Add docs.

        """

        if event:
            productions = self.get_event(event).productions
        else:
            productions = []
            for event_i in self.get_event():
                for production in event_i.productions:
                    productions.append(production)

        def apply_filter(productions, parameter, value):
            productions = filter(
                lambda x: x.meta[parameter] == value
                if (parameter in x.meta)
                else (
                    getattr(x, parameter) == value if hasattr(x, parameter) else False
                ),
                productions,
            )
            return productions

        if filters:
            for parameter, value in filters.items():
                productions = apply_filter(productions, parameter, value)
        return list(productions)
>>>>>>> b70a2688
<|MERGE_RESOLUTION|>--- conflicted
+++ resolved
@@ -126,7 +126,6 @@
     def add_event(self, event):
         self.add_subject(subject=event)
 
-<<<<<<< HEAD
     def add_analysis(self, analysis, event=None):
         """
         Add an analysis to the ledger.
@@ -155,8 +154,6 @@
     def add_production(self, event, production):
         self.add_analysis(production=production, event=event)
 
-=======
->>>>>>> b70a2688
     def get_defaults(self):
         """
         Gather project-level defaults from the ledger.
@@ -293,7 +290,6 @@
         event_dict = self.db.query("event", "name", event)[0]
         return Event.from_dict(event_dict)
 
-<<<<<<< HEAD
     def get_productions(self, event, filters=None, query=None):
         """
         Get all of the productions for a given event.
@@ -314,48 +310,4 @@
         event = self.get_event(event)
         return [
             Production.from_dict(dict(production), event) for production in productions
-        ]
-=======
-    def get_productions(self, event=None, filters=None):
-        """Get a list of productions either for a single event or for all events.
-
-        Parameters
-        ----------
-        event : str
-           The name of the event to pull productions from.
-           Optional; if no event is specified then all of the productions are
-           returned.
-
-        filters : dict
-           A dictionary of parameters to filter on.
-
-        Examples
-        --------
-        FIXME: Add docs.
-
-        """
-
-        if event:
-            productions = self.get_event(event).productions
-        else:
-            productions = []
-            for event_i in self.get_event():
-                for production in event_i.productions:
-                    productions.append(production)
-
-        def apply_filter(productions, parameter, value):
-            productions = filter(
-                lambda x: x.meta[parameter] == value
-                if (parameter in x.meta)
-                else (
-                    getattr(x, parameter) == value if hasattr(x, parameter) else False
-                ),
-                productions,
-            )
-            return productions
-
-        if filters:
-            for parameter, value in filters.items():
-                productions = apply_filter(productions, parameter, value)
-        return list(productions)
->>>>>>> b70a2688
+        ]