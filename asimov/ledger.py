"""
Code for the project ledger.
"""
from functools import reduce

import yaml
import asimov
<<<<<<< HEAD
from asimov.event import Event, Production
from asimov import config
import asimov.database
=======
from asimov.event import Event
from asimov import config
>>>>>>> 5efcea32

class Ledger:
    @classmethod
    def create(cls, engine=None, location=None):
        """
        Create a ledger.
        """

        if not engine:
            engine = config.get("ledger", "engine")

        if engine == "yamlfile":
            YAMLLedger.create(location)
<<<<<<< HEAD
        elif engine in {"tinydb", "mongodb"}:
            DatabaseLedger.create()
        elif engine == "gitlab":
            raise NotImplementedError("This hasn't been ported to the new interface yet. Stay tuned!")

=======
        elif engine == "gitlab":
            raise NotImplementedError("This hasn't been ported to the new interface yet. Stay tuned!")
            
    pass
>>>>>>> 5efcea32

class YAMLLedger(Ledger):
    def __init__(self, location="ledger.yml"):
        self.location = location
        with open(location, "r") as ledger_file:
            self.data = yaml.safe_load(ledger_file)

        
        self.events = {ev['name']: ev for ev in self.data['events']}
        self.data.pop("events")

    @classmethod
    def create(cls, location="ledger.yml"):

        data = {}
        data['asimov'] = asimov.__version__
        data['events'] = []

        with open(location, "w") as ledger_file:
            ledger_file.write(
                yaml.dump(data, default_flow_style=False))

    def update_event(self, event):
        """
        Update an event in the ledger with a changed event object.
        """
        self.events[event.name] = event.to_dict()
        self.save()
            
    def save(self):
        self.data['events'] = list(self.events.values())
        with open(self.location, "w") as ledger_file:
            ledger_file.write(
                yaml.dump(self.data, default_flow_style=False))

    def add_event(self, event):
        if "events" not in self.data:
            self.data['events'] = []

        self.events[event.name] = event.to_dict()
        self.save()

    def add_production(self, event, production):
        event.add_production(production)
        self.events[event.name] = event.to_dict()
        self.save()

        
    def get_event(self, event=None):
        if event:
            return Event(**self.events[event])
        else:
            return [Event(**self.events[event]) for event in self.events.keys()]

    def get_productions(self, event=None, filters=None):
        """Get a list of productions either for a single event or for all events.

        Parameters
        ----------
        event : str
           The name of the event to pull productions from.
           Optional; if no event is specified then all of the productions are
           returned.

        filters : dict
           A dictionary of parameters to filter on.

        Examples
        --------
        FIXME: Add docs.

        """

        if event:
            productions = self.get_event(event).productions
        else:
            productions = []
            for event_i in self.get_event():
                for production in event_i.productions:
                    productions.append(production)

        def apply_filter(productions, parameter, value):
            productions = filter(lambda x: x.meta[parameter] == value
                                 if (parameter in x.meta)
                                 else (getattr(x, parameter) == value
                                       if hasattr(x, parameter) else False),
                                 productions)
            return productions

        if filters:
            for parameter, value in filters.items():
                productions = apply_filter(productions, parameter, value)
<<<<<<< HEAD
        return list(productions)


class DatabaseLedger(Ledger):
    """
    Use a document database to store the ledger.
    """

    def __init__(self):
        if config.get("ledger", "engine") == "tinydb":
            self.db = asimov.database.AsimovTinyDatabase()
        else:
            self.db = asimov.database.AsimovTinyDatabase()
            
    @classmethod
    def create(cls):
        ledger = cls()
        ledger.db._create()
        return ledger

    def _insert(self, payload):
        """
        Store the payload in the correct database table.
        """

        if isinstance(payload, Event):
            id_number = self.db.insert("event", payload.to_dict(productions=False))
        elif isinstance(payload, Production):
            id_number = self.db.insert("production", payload.to_dict(event = False))

        return id_number
            
    @property
    def events(self):
        """
        Return all of the events in the ledger.
        """
        return [Event.from_dict(page)
                for page in self.db.tables["event"].all()]
    
    def get_event(self, event=None):
        """
        Find a specific event in the ledger and return it.
        """
        event_dict = self.db.query("event", "name", event)[0]
        return Event.from_dict(event_dict)


    def get_productions(self, event, filters=None, query=None):
        """
        Get all of the productions for a given event.
        """

        if not filters and not query:
            productions = self.db.query("production", "event", event)

        else:
            queries_1 = self.db.Q["event"] == event
            queries = [self.db.Q[parameter] == value for parameter, value in filters.items()]
            productions = self.db.tables["production"].search(queries_1 & reduce(lambda x,y: x&y, queries))
            
        event = self.get_event(event)
        return [Production.from_dict(dict(production), event)
                for production in productions]

    def add_event(self, event):
        self._insert(event)

    def add_production(self, production):
        self._insert(production)
=======
        return list(productions)
>>>>>>> 5efcea32
<|MERGE_RESOLUTION|>--- conflicted
+++ resolved
@@ -5,14 +5,10 @@
 
 import yaml
 import asimov
-<<<<<<< HEAD
+
 from asimov.event import Event, Production
 from asimov import config
 import asimov.database
-=======
-from asimov.event import Event
-from asimov import config
->>>>>>> 5efcea32
 
 class Ledger:
     @classmethod
@@ -26,18 +22,15 @@
 
         if engine == "yamlfile":
             YAMLLedger.create(location)
-<<<<<<< HEAD
+
         elif engine in {"tinydb", "mongodb"}:
             DatabaseLedger.create()
         elif engine == "gitlab":
             raise NotImplementedError("This hasn't been ported to the new interface yet. Stay tuned!")
 
-=======
         elif engine == "gitlab":
             raise NotImplementedError("This hasn't been ported to the new interface yet. Stay tuned!")
-            
-    pass
->>>>>>> 5efcea32
+
 
 class YAMLLedger(Ledger):
     def __init__(self, location="ledger.yml"):
@@ -130,9 +123,7 @@
         if filters:
             for parameter, value in filters.items():
                 productions = apply_filter(productions, parameter, value)
-<<<<<<< HEAD
         return list(productions)
-
 
 class DatabaseLedger(Ledger):
     """
@@ -200,7 +191,4 @@
         self._insert(event)
 
     def add_production(self, production):
-        self._insert(production)
-=======
-        return list(productions)
->>>>>>> 5efcea32
+        self._insert(production)