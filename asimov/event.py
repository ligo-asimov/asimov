"""
Trigger handling code.
"""

import collections.abc
import yaml
import os
import glob

import networkx as nx

from .ini import RunConfiguration
from .git import EventRepo
from asimov import config

from liquid import Liquid

from ligo.gracedb.rest import GraceDb, HTTPError
from copy import copy

class DescriptionException(Exception):
    """Exception for event description problems."""
    def __init__(self, message, issue=None, production=None):
        super(DescriptionException, self).__init__(message)
        self.message = message
        self.issue = issue
        self.production = production

    def __repr__(self):
        text = f"""
An error was detected with the YAML markup in this issue.
Please fix the error and then remove the `yaml-error` label from this issue.
<p>
  <details>
     <summary>Click for details of the error</summary>
     <p><b>Production</b>: {self.production}</p>
     <p>{self.message}</p>
  </details>
</p>

- [ ] Resolved
"""
        return text

    def submit_comment(self):
        """
        Submit this exception as a comment on the gitlab
        issue for the event.
        """
        if self.issue:
            self.issue.add_label("yaml-error", state=False)
            self.issue.add_note(self.__repr__())


class Event:
    """
    A specific gravitational wave event or trigger.
    """

    def __init__(self, name, repository, update=False, **kwargs):
        """
        Parameters
        ----------
        update : bool
           Flag to determine if the event repo should be updated 
           when it is loaded. Defaults to False.
        """
        self.name = name
        if "working_directory" in kwargs:
            self.work_dir = kwargs['working_directory']
        else:
            self.work_dir = None

        if "disable_repo" not in kwargs:
            self.repository = EventRepo.from_url(repository,
                                             self.name,
                                                 self.work_dir,
                                                 update)
        else:
            self.repository = repository
            

        self.productions = []
        if "psds" in kwargs:
            self.psds = kwargs["psds"]
        else:
            self.psds = {}
            
        self.meta = kwargs

        if "issue" in kwargs:
            self.issue_object = kwargs.pop("issue")
            self.from_notes()

        self._check_required()

        try:
            self._check_calibration()
        except DescriptionException:
            print("No calibration envelopes found.")

        self.graph = nx.DiGraph()

    def _check_required(self):
        """
        Find all of the required metadata is provided.
        """
        required = {"interferometers"}
        if not (required <= self.meta.keys()):
            raise DescriptionException(f"Some of the required parameters are missing from this issue. {required-self.meta.keys()}")
        else:
            return True
        
    def _check_calibration(self):
        """
        Find the calibration envelope locations.
        """
        if ("calibration" in self.meta) and (set(self.meta['interferometers']).issubset(set(self.meta['calibration'].keys()))):
            pass
        else:
            raise DescriptionException(f"Some of the required calibration envelopes are missing from this issue. {set(self.meta['interferometers']) - set(self.meta['calibration'].keys())}")

    def _check_psds(self):
        """
        Find the psd locations.
        """
        if ("calibration" in self.meta) and (set(self.meta['interferometers']) == set(self.psds.keys())):
            pass
        else:
            raise DescriptionException(f"Some of the required psds are missing from this issue. {set(self.meta['interferometers']) - set(self.meta['calibration'].keys())}")

    @property
    def webdir(self):
        """
        Get the web directory for this event.
        """
        if "webdir" in self.meta:
            return self.meta['webdir']
        else:
            return None
        
    def add_production(self, production):
        """
        Add an additional production to this event.
        """
        self.productions.append(production)
        self.graph.add_node(production)

        if production.dependencies:
            dependencies = production.dependencies
            dependencies = [production for production in self.productions
                            if production.name in dependencies]
            for dependency in dependencies:
                self.graph.add_edge(dependency, production)
        
    def __repr__(self):
        return f"<Event {self.name}>"

    @classmethod
    def from_yaml(cls, data, issue=None, update=False):
        """
        Parse YAML to generate this event.

        Parameters
        ----------
        data : str
           YAML-formatted event specification.
        issue : int
           The gitlab issue which stores this event.
        update : bool 
           Flag to determine if the repository is updated when loaded.
           Defaults to False.

        Returns
        -------
        Event
           An event.
        """
        data = yaml.safe_load(data)
        if not {"name", "repository"} <= data.keys():
            raise DescriptionException(f"Some of the required parameters are missing from this issue.")
<<<<<<< HEAD

        event = cls(**data, issue=issue, update=update)
        if issue:
            event.issue_object = issue
            event.from_notes()
=======
            
        event = cls(**data, issue=issue)
>>>>>>> b797dcd9
        for production in data['productions']:
            try:
                event.add_production(
                    Production.from_dict(production, event=event, issue=issue))
            except DescriptionException as error:
                error.submit_comment()
        return event

    @classmethod
    def from_issue(cls, issue, update=False):
        """
        Parse an issue description to generate this event.


        Parameters
        ----------
        update : bool 
           Flag to determine if the repository is updated when loaded.
           Defaults to False.
        """

        text = issue.text.split("---")

        event = cls.from_yaml(text[1], issue)
        event.text = text
        # event.from_notes()

        return event

    def from_notes(self):
        """
        Update the event data from information in the issue comments.

        Uses nested dictionary update code from
        https://stackoverflow.com/questions/3232943/update-value-of-a-nested-dictionary-of-varying-depth#3233356
        """

        def update(d, u):
            for k, v in u.items():
                if isinstance(v, collections.abc.Mapping):
                    d[k] = update(d.get(k, {}), v)
                else:
                    d[k] = v
            return d

        notes_data = self.issue_object.parse_notes()
        for note in notes_data:
            update(self.meta, note)

    def get_gracedb(self, gfile, destination):
        """
        Get a file from Gracedb, and store it in the event repository.

        Parameters
        ----------
        gfile : str
           The name of the gracedb file, e.g. `coinc.xml`.
        destination : str
           The location in the repository for this file.
        """


        gid = self.meta['gid']
        client = GraceDb(service_url=config.get("gracedb", "url"))
        file_obj = client.files(gid, gfile)

        with open("download.file", "w") as dest_file:
            dest_file.write(file_obj.read().decode())

        self.repository.add_file("download.file", destination,
                                 commit_message = f"Downloaded {gfile} from GraceDB")
    
    def to_yaml(self):
        """Serialise this object as yaml"""
        data = {}
        data['name'] = self.name
        data['repository'] = self.repository.url
        for key, value in self.meta.items():
            data[key] = value
        try:
            data['repository'] = self.repository.url
        except AttributeError:
            pass
        data['productions'] = []
        
        for production in self.productions:
            # Remove duplicate data
            prod_dict = production.to_dict()[production.name]
            dupes = []
            for key, value in prod_dict.items():
                if key in data:
                    if data[key] == value:
                        dupes.append(key)
            for dupe in dupes:
                prod_dict.pop(dupe)
            data['productions'].append({production.name: prod_dict})

        return yaml.dump(data, default_flow_style=False)

    def to_issue(self):
        self.text[1] = "\n"+self.to_yaml()
        return "---".join(self.text)

    def draw_dag(self):
        """
        Draw the dependency graph for this event.
        """
        return nx.draw(self.graph, labelled=True)

    def get_all_latest(self):
        """
        Get all of the jobs which are not blocked by an unfinished job
        further back in their history.

        Returns
        -------
        set
            A set of independent jobs which are not finished execution.
        """
        unfinished = self.graph.subgraph([production for production in self.productions
                                          if production.finished == False])
        ends = [x for x in unfinished.reverse().nodes() if unfinished.reverse().out_degree(x)==0]
        return set(ends) # only want to return one version of each production!

    
class Production:
    """
    A specific production run.

    Parameters
    ----------
    event : `asimov.event`
        The event this production is running on.
    name : str
        The name of this production.
    status : str
        The status of this production.
    pipeline : str
        This production's pipeline.
    comment : str
        A comment on this production.
    """
    def __init__(self, event, name, status, pipeline, comment=None, **kwargs):
        self.event = event
        self.name = name
        self.status_str = status.lower()
        self.pipeline = pipeline.lower()
        self.comment = comment
        self.meta = copy(self.event.meta)
        if "productions" in self.meta:
            self.meta.pop("productions")
        self.meta.update(kwargs)

        # Get the data quality recommendations
        if 'quality' in self.event.meta:
            self.quality = self.event.meta['quality']
        else:
            self.quality = {}
        if 'quality' in kwargs:
            self.quality.update(kwargs['quality'])
            
        quality_required = {"lower-frequency", "psd-length", "sample-rate", "segment-length", "window-length"}
        if not (quality_required <= self.quality.keys()):
            raise DescriptionException(f"Some of the required parameters are missing from this production's metadata.\n{quality_required-self.meta.keys()}",
                                       issue = self.event.issue_object,
                                       production = self)

        
        # Need to fetch the correct PSDs for this sample rate
        if 'psds' in self.meta:
            if self.quality['sample-rate'] in self.meta['psds']:
                self.psds = self.meta['psds'][self.quality['sample-rate']]
            else:
                raise DescriptionException(f"No PSDs were found for this event at the correct sampling rate.\n{self.quality['sample-rate']}",
                                       issue = self.event.issue_object,
                                       production = self)
        else:
            self.psds = {}
        #    raise DescriptionException(f"No PSDs were found for this event.",
        #                               issue = self.event.issue_object,
         #                              production = self)

        for ifo, psd in self.psds.items():
            self.psds[ifo] = os.path.join(self.event.repository.directory, psd)

        if "Prod" in self.name:
            self.category = "C01_offline"
        else:
            self.category = "online"

        if "needs" in self.meta:
            self.dependencies = self._process_dependencies(self.meta['needs'])
        else:
            self.dependencies = None

    def _process_dependencies(self, needs):
        """
        Process the dependencies list for this production.
        """
        return needs

    def get_meta(self, key):
        """
        Get the value of a metadata attribute, or return None if it doesn't
        exist.
        """
        if key in self.meta:
            return self.meta[key]
        else:
            return None

    def set_meta(self, key, value):
        """
        Set a metadata attribute which doesn't currently exist.
        """
        if key not in self.meta:
            self.meta[key] = value
            self.event.issue_object.update_data()
        else:
            raise ValueError

    @property
    def finished(self):
        finished_states = ["finished"]
        return self.status in finished_states
        
    @property
    def status(self):
        return self.status_str.lower()

    @status.setter
    def status(self, value):
        self.status_str = value.lower()
        if hasattr(self.event, "issue_object"):
            self.event.issue_object.update_data()

    @property
    def job_id(self):
        if "job id" in self.meta:
            return self.meta['job id']
        else:
            return None

    @job_id.setter
    def job_id(self, value):
        self.meta["job id"] = value
        self.event.issue_object.update_data()
        
    def to_dict(self):
        output = {self.name: {}}
        output[self.name]['status'] = self.status
        output[self.name]['pipeline'] = self.pipeline.lower()
        output[self.name]['comment'] = self.comment
        for key, value in self.meta.items():
            output[self.name][key] = value
        if "repository" in self.meta:
            output[self.name]['repository'] = self.repository.url
        return output

    @property
    def rundir(self):
        """
        Return the run directory for this event.
        """
        if "rundir" in self.meta:
            return self.meta['rundir']
        elif "working directory" in self.event.meta:
            value = os.path.join(self.event.meta['working directory'], self.name)
            self.meta["rundir"] = value
            self.event.issue_object.update_data()
            return value
        else:
            return None

    @rundir.setter
    def rundir(self, value):
        """
        Set the run directory.
        """
        if "rundir" not in self.meta:
            self.meta["rundir"] = value
            if hasattr(self.event, "issue_object"):
                self.event.issue_object.update_data()
        else:
            raise ValueError

    def get_psds(self, format="ascii", sample_rate=None):
        """
        Get the PSDs for this production.

        Parameters
        ----------
        format : {ascii, xml}
           The format of the PSD to be returned. 
           Defaults to the ascii format.
        sample_rate : int
           The sample rate of the PSD to be returned.
           Defaults to None, in which case the sample rate in the event data is used.

        Returns
        -------
        list
           A list of PSD files for the production.
        """
        if sample_rate == None:
            try:
                if "quality" in self.meta and "sample-rate" in self.meta['quality']:
                    sample_rate = self.meta['quality']['sample-rate']
                else:
                    raise DescriptionException(f"The sample rate for this event cannot be found.",
                                           issue=self.event.issue_object,
                                           production=self.name)
            except Exception as e:
                raise DescriptionException(f"The sample rate for this event cannot be found.",
                                           issue=self.event.issue_object,
                                           production=self.name)
            
        if (len(self.psds)>0) and (format=="ascii"):
            return self.psds
        elif (format=="ascii"):
            files = glob.glob(f"{self.event.repository.directory}/{self.category}/psds/{sample_rate}/*.dat")
            if len(files)>0:
                return files
            else:
                raise DescriptionException(f"The PSDs for this event cannot be found.",
                                           issue=self.event.issue_object,
                                           production=self.name)
        elif (format=="xml"):
            files = glob.glob(f"{self.event.repository.directory}/{self.category}/psds/{sample_rate}/*.xml.gz")
            return files
            
    def get_timefile(self):
        """
        Find this event's time file.

        Returns
        -------
        str
           The location of the time file.
        """
        return self.event.repository.find_timefile(self.category)

    def get_coincfile(self):
        """
        Find this event's coinc.xml file.

        Returns
        -------
        str
           The location of the time file.
        """
        try:
            coinc = self.event.repository.find_coincfile(self.category)
            return coinc
        except FileNotFoundError:
            self.event.get_gracedb("coinc.xml", os.path.join(self.event.repository.directory, self.category, "coinc.xml"))
    
    def get_configuration(self):
        """
        Get the configuration file contents for this event.
        """
        if "ini" in self.meta:
            ini_loc = self.meta['ini']
        else:
            # We'll need to search the repository for it.
            try:
                ini_loc = self.event.repository.find_prods(self.name,
                                                       self.category)[0]
            except IndexError:
                raise ValueError("Could not open the ini file.")
        try:
            ini = RunConfiguration(ini_loc)
        except ValueError:
            raise ValueError("Could not open the ini file")

        return ini

    @classmethod
    def from_dict(cls, parameters, event, issue=None):
        name, pars = list(parameters.items())[0]
        # Check that pars is a dictionary
        if not isinstance(pars, dict):
            raise DescriptionException("One of the productions is misformatted.", issue, None)
        # Check all of the required parameters are included
        if not {"status", "pipeline"} <= pars.keys():
            raise DescriptionException(f"Some of the required parameters are missing from {name}", issue, name)
        if not "comment" in pars:
            pars['comment'] = None
        return cls(event, name, **pars)
    
    def __repr__(self):
        return f"<Production {self.name} for {self.event} | status: {self.status}>"


    def make_config(self, filename, template_directory=None):
        """
        Make the configuration file for this production.

        Parameters
        ----------
        filename : str
           The location at which the config file should be saved.
        template_directory : str, optional
           The path to the directory containing the pipeline config templates.
           Defaults to the directory specified in the asimov configuration file.
        """

        if not template_directory:
            template_directory = config.get("templating", "directory")

        #try:
        with open(os.path.join(f"{template_directory}", f"{self.pipeline}.ini"), "r") as template_file:
                liq = Liquid(template_file.read())
                rendered = liq.render(production=self)
        #except Exception as e:
        #    raise DescriptionException(f"There was a problem writing the configuration file.\n\n{e}",
        #                               production=self)

        with open(filename, "w") as output_file:
            output_file.write(rendered)<|MERGE_RESOLUTION|>--- conflicted
+++ resolved
@@ -179,16 +179,11 @@
         data = yaml.safe_load(data)
         if not {"name", "repository"} <= data.keys():
             raise DescriptionException(f"Some of the required parameters are missing from this issue.")
-<<<<<<< HEAD
 
         event = cls(**data, issue=issue, update=update)
         if issue:
             event.issue_object = issue
             event.from_notes()
-=======
-            
-        event = cls(**data, issue=issue)
->>>>>>> b797dcd9
         for production in data['productions']:
             try:
                 event.add_production(
