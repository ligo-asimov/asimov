--- conflicted
+++ resolved
@@ -500,643 +500,4 @@
 
         return card
 
-<<<<<<< HEAD
-
-class Production:
-    """
-    A specific production run.
-
-    Parameters
-    ----------
-    event : `asimov.event`
-        The event this production is running on.
-    name : str
-        The name of this production.
-    status : str
-        The status of this production.
-    pipeline : str
-        This production's pipeline.
-    comment : str
-        A comment on this production.
-    """
-
-    def __init__(self, event, name, status, pipeline, comment=None, **kwargs):
-        self.event = event if isinstance(event, Event) else event[0]
-        self.name = name
-
-        pathlib.Path(
-            os.path.join(config.get("logging", "directory"), self.event.name, name)
-        ).mkdir(parents=True, exist_ok=True)
-        logfile = os.path.join(
-            config.get("logging", "directory"), self.event.name, name, "asimov.log"
-        )
-
-        self.logger = logger.getChild("analysis").getChild(
-            f"{self.event.name}/{self.name}"
-        )
-        self.logger.setLevel(LOGGER_LEVEL)
-
-        fh = logging.FileHandler(logfile)
-        formatter = logging.Formatter("%(asctime)s - %(message)s", "%Y-%m-%d %H:%M:%S")
-        fh.setFormatter(formatter)
-        self.logger.addHandler(fh)
-
-        self.category = config.get("general", "calibration_directory")
-
-        if status:
-            self.status_str = status.lower()
-        else:
-            self.status_str = "none"
-        self.comment = comment
-
-        # Start by adding pipeline defaults
-        if "pipelines" in self.event.ledger.data:
-            if pipeline in self.event.ledger.data["pipelines"]:
-                self.meta = deepcopy(self.event.ledger.data["pipelines"][pipeline])
-            else:
-                self.meta = {}
-        else:
-            self.meta = {}
-
-        if "postprocessing" in self.event.ledger.data:
-            self.meta["postprocessing"] = deepcopy(
-                self.event.ledger.data["postprocessing"]
-            )
-
-        # Update with the event and project defaults
-        self.meta = update(self.meta, deepcopy(self.event.meta))
-        if "productions" in self.meta:
-            self.meta.pop("productions")
-
-        self.meta = update(self.meta, kwargs)
-
-        if "sampler" not in self.meta:
-            self.meta["sampler"] = {}
-        if "cip jobs" in self.meta:
-            # TODO: Should probably raise a deprecation warning
-            self.meta["sampler"]["cip jobs"] = self.meta["cip jobs"]
-
-        if "scheduler" not in self.meta:
-            self.meta["scheduler"] = {}
-
-        if "likelihood" not in self.meta:
-            self.meta["likelihood"] = {}
-        if "marginalization" not in self.meta["likelihood"]:
-            self.meta["likelihood"]["marginalization"] = {}
-
-        if "data files" not in self.meta["data"]:
-            self.meta["data"]["data files"] = {}
-
-        if "lmax" in self.meta:
-            # TODO: Should probably raise a deprecation warning
-            self.meta["sampler"]["lmax"] = self.meta["lmax"]
-
-        self.pipeline = pipeline
-        self.pipeline = known_pipelines[pipeline.lower()](self)
-
-        if "review" in self.meta:
-            self.review = Review.from_dict(self.meta["review"], production=self)
-            self.meta.pop("review")
-        else:
-            self.review = Review()
-
-        # Check that the upper frequency is included, otherwise calculate it
-        if "quality" in self.meta:
-            if ("maximum frequency" not in self.meta["quality"]) and (
-                "sample rate" in self.meta["likelihood"]
-            ):
-                self.meta["quality"]["maximum frequency"] = {}
-                # Account for the PSD roll-off with the 0.875 factor
-                for ifo in self.meta["interferometers"]:
-                    self.meta["quality"]["maximum frequency"][ifo] = int(
-                        0.875 * self.meta["likelihood"]["sample rate"] / 2
-                    )
-
-        # Get the data quality recommendations
-        if "quality" in self.event.meta:
-            self.quality = self.event.meta["quality"]
-        else:
-            self.quality = {}
-
-        if "quality" in self.meta:
-            if "quality" in kwargs:
-                self.meta["quality"].update(kwargs["quality"])
-            self.quality = self.meta["quality"]
-
-        if ("quality" in self.meta) and ("event time" in self.meta):
-            if "segment start" not in self.meta["quality"]:
-                self.meta["likelihood"]["segment start"] = (
-                    self.meta["event time"] - self.meta["data"]["segment length"] + 2
-                )
-                # self.event.meta['likelihood']['segment start'] = self.meta['data']['segment start']
-
-        # Update waveform data
-        if "waveform" not in self.meta:
-            self.logger.info("Didn't find waveform information in the metadata")
-            self.meta["waveform"] = {}
-        if "approximant" in self.meta:
-            self.logger.warn(
-                "Found deprecated approximant information, "
-                "moving to waveform area of ledger"
-            )
-            approximant = self.meta.pop("approximant")
-            self.meta["waveform"]["approximant"] = approximant
-        if "reference frequency" in self.meta["likelihood"]:
-            self.logger.warn(
-                "Found deprecated ref freq information, "
-                "moving to waveform area of ledger"
-            )
-            ref_freq = self.meta["likelihood"].pop("reference frequency")
-            self.meta["waveform"]["reference frequency"] = ref_freq
-
-        # Gather the PSDs for the job
-        self.psds = self._collect_psds()
-
-        # Gather the appropriate prior data for this production
-        if "priors" in self.meta:
-            self.priors = self.meta["priors"]
-
-    def __hash__(self):
-        return int(f"{hash(self.name)}{abs(hash(self.event.name))}")
-
-    def __eq__(self, other):
-        return (self.name == other.name) & (self.event == other.event)
-
-    def _process_dependencies(self, needs):
-        """
-        Process the dependencies list for this production.
-        """
-        return needs
-
-    @property
-    def dependencies(self):
-        if "needs" in self.meta:
-            return self._process_dependencies(self.meta["needs"])
-        else:
-            return None
-
-    def results(self, filename=None, handle=False, hash=None):
-        store = Store(root=config.get("storage", "results_store"))
-        if not filename:
-            try:
-                items = store.manifest.list_resources(self.event.name, self.name)
-                return items
-            except KeyError:
-                return None
-        elif handle:
-            return open(
-                store.fetch_file(self.event.name, self.name, filename, hash), "r"
-            )
-        else:
-            return store.fetch_file(self.event.name, self.name, filename, hash=hash)
-
-    @property
-    def rel_psds(self):
-        """
-        Return the relative path to a PSD for a given event repo.
-        """
-        rels = {}
-        for ifo, psds in self.psds.items():
-            psd = self.psds[ifo]
-            psd = psd.split("/")
-            rels[ifo] = "/".join(psd[-3:])
-        return rels
-
-    @property
-    def reference_frame(self):
-        """
-        Calculate the appropriate reference frame.
-        """
-        ifos = self.meta["interferometers"]
-        if len(ifos) == 1:
-            return ifos[0]
-        else:
-            return "".join(ifos[:2])
-
-    def get_meta(self, key):
-        """
-        Get the value of a metadata attribute, or return None if it doesn't
-        exist.
-        """
-        if key in self.meta:
-            return self.meta[key]
-        else:
-            return None
-
-    def set_meta(self, key, value):
-        """
-        Set a metadata attribute which doesn't currently exist.
-        """
-        if key not in self.meta:
-            self.meta[key] = value
-            self.event.ledger.update_event(self.event)
-        else:
-            raise ValueError
-
-    @property
-    def finished(self):
-        finished_states = ["uploaded"]
-        return self.status in finished_states
-
-    @property
-    def status(self):
-        return self.status_str.lower()
-
-    @status.setter
-    def status(self, value):
-        self.status_str = value.lower()
-        self.event.ledger.update_event(self.event)
-
-    @property
-    def job_id(self):
-        if "job id" in self.meta:
-            return self.meta["job id"]
-        else:
-            return None
-
-    @job_id.setter
-    def job_id(self, value):
-        self.meta["job id"] = value
-        if self.event.issue_object:
-            self.event.issue_object.update_data()
-
-    def to_dict(self, event=True):
-        """
-        Return this production as a dictionary.
-
-        Parameters
-        ----------
-        event : bool
-           If set to True the output is designed to be included nested within an event.
-           The event name is not included in the representation, and the production name is provided as a key.
-        """
-        dictionary = {}
-        if not event:
-            dictionary["event"] = self.event.name
-            dictionary["name"] = self.name
-
-        dictionary["status"] = self.status
-        dictionary["pipeline"] = self.pipeline.name.lower()
-        dictionary["comment"] = self.comment
-
-        dictionary["review"] = self.review.to_dicts()
-
-        if "quality" in self.meta:
-            dictionary["quality"] = self.meta["quality"]
-        if "priors" in self.meta:
-            dictionary["priors"] = self.meta["priors"]
-        if "waveform" in self.meta:
-            dictionary["waveform"] = self.meta["waveform"]
-        dictionary['needs'] = self.dependencies
-            
-        for key, value in self.meta.items():
-            if key == "operations":
-                continue
-        if "repository" in self.meta:
-            dictionary["repository"] = self.repository.url
-        if "ledger" in dictionary:
-            dictionary.pop("ledger")
-        if "pipelines" in dictionary:
-            dictionary.pop("pipelines")
-
-        if not event:
-            output = dictionary
-        else:
-            output = {self.name: dictionary}
-        return output
-
-    @property
-    def rundir(self):
-        """
-        Return the run directory for this event.
-        """
-        if "rundir" in self.meta:
-            return os.path.abspath(self.meta["rundir"])
-        elif "working directory" in self.event.meta:
-
-            value = os.path.join(self.event.meta["working directory"], self.name)
-            self.meta["rundir"] = value
-            return os.path.abspath(value)
-        else:
-            return None
-
-    @rundir.setter
-    def rundir(self, value):
-        """
-        Set the run directory.
-        """
-        if "rundir" not in self.meta:
-            self.meta["rundir"] = value
-            if self.event.issue_object is not None:
-                self.event.issue_object.update_data()
-        else:
-            raise ValueError
-
-    def get_psds(self, format="ascii", sample_rate=None):
-        """
-        Get the PSDs for this production.
-
-        Parameters
-        ----------
-        format : {ascii, xml}
-           The format of the PSD to be returned.
-           Defaults to the ascii format.
-        sample_rate : int
-           The sample rate of the PSD to be returned.
-           Defaults to None, in which case the sample rate in the event data is used.
-
-        Returns
-        -------
-        list
-           A list of PSD files for the production.
-        """
-        if sample_rate is None:
-            try:
-                if (
-                    "likelihood" in self.meta
-                    and "sample rate" in self.meta["likelihood"]
-                ):
-                    sample_rate = self.meta["likelihood"]["sample rate"]
-                else:
-                    raise DescriptionException(
-                        "The sample rate for this event cannot be found.",
-                        issue=self.event.issue_object,
-                        production=self.name,
-                    )
-            except Exception as e:
-                raise DescriptionException(
-                    "The sample rate for this event cannot be found.",
-                    issue=self.event.issue_object,
-                    production=self.name,
-                ) from e
-
-        if (len(self.psds) > 0) and (format == "ascii"):
-            return self.psds
-        elif format == "xml":
-            # TODO: This is a hack, and we need a better way to sort this.
-            files = glob.glob(
-                f"{self.event.repository.directory}/{self.category}/psds/{sample_rate}/*.xml.gz"
-            )
-            return files
-
-    def get_timefile(self):
-        """
-        Find this event's time file.
-
-        Returns
-        -------
-        str
-           The location of the time file.
-        """
-        try:
-            return self.event.repository.find_timefile(self.category)
-        except FileNotFoundError:
-            new_file = os.path.join("gps.txt")
-            with open(new_file, "w") as f:
-                f.write(f"{self.event.meta['event time']}")
-            self.logger.info(
-                f"Created a new time file in {new_file} with time {self.event.meta['event time']}"
-            )
-            self.event.repository.add_file(
-                new_file,
-                os.path.join(self.category, new_file),
-                "Added a new GPS timefile.",
-            )
-            return new_file
-
-    def get_coincfile(self):
-        """
-        Find this event's coinc.xml file.
-
-        Returns
-        -------
-        str
-           The location of the time file.
-        """
-        try:
-            coinc = self.event.repository.find_coincfile(self.category)
-            return coinc
-        except FileNotFoundError:
-            self.logger.info("Could not find a coinc.xml file")
-            savepath = os.path.abspath(
-                os.path.join(
-                    self.event.repository.directory, self.category, "coinc.xml"
-                ),
-            )
-            print(savepath)
-            self.event.get_gracedb(
-                "coinc.xml",
-                savepath,
-            )
-            coinc = self.event.repository.find_coincfile(self.category)
-            return coinc
-
-    def get_configuration(self):
-        """
-        Get the configuration file contents for this event.
-        """
-        if "ini" in self.meta:
-            ini_loc = self.meta["ini"]
-        else:
-            # We'll need to search the repository for it.
-            try:
-                ini_loc = self.event.repository.find_prods(self.name, self.category)[0]
-                if not os.path.exists(ini_loc):
-                    raise ValueError("Could not open the ini file.")
-            except IndexError:
-                raise ValueError("Could not open the ini file.")
-        try:
-            ini = RunConfiguration(ini_loc)
-        except ValueError:
-            raise ValueError("Could not open the ini file")
-        except configparser.MissingSectionHeaderError:
-            raise ValueError("This isn't a valid ini file")
-
-        return ini
-
-    @classmethod
-    def from_dict(cls, parameters, event, issue=None):
-        name, pars = list(parameters.items())[0]
-        # Check that pars is a dictionary
-        if not isinstance(pars, dict):
-            if "event" in parameters:
-                parameters.pop("event")
-
-            if "status" not in parameters:
-                parameters["status"] = "ready"
-
-            return cls(event=event, **parameters)
-
-        # Check all of the required parameters are included
-        if not {"status", "pipeline"} <= pars.keys():
-            raise DescriptionException(
-                f"Some of the required parameters are missing from {name}", issue, name
-            )
-        if "comment" not in pars:
-            pars["comment"] = None
-        if "event" in pars:
-            pars.pop(event)
-
-        return cls(event, name, **pars)
-
-    def __repr__(self):
-        return f"<Production {self.name} for {self.event} | status: {self.status}>"
-
-    def _collect_psds(self, format="ascii"):
-        """
-        Collect the required psds for this production.
-        """
-        psds = {}
-        # If the PSDs are specifically provided in the ledger,
-        # use those.
-
-        if format=="ascii":
-            keyword = "psds"
-        elif format=="xml":
-            keyword = "xml psds"
-        
-        if keyword in self.meta:
-            if self.meta["likelihood"]["sample rate"] in self.meta[keyword]:
-                psds = self.meta[keyword][self.meta["likelihood"]["sample rate"]]
-
-        # First look through the list of the job's dependencies
-        # to see if they're provided by a job there.
-        elif self.dependencies:
-            productions = {}
-            for production in self.event.productions:
-                productions[production.name] = production
-
-            for previous_job in self.dependencies:
-                try:
-                    # Check if the job provides PSDs as an asset and were produced with compatible settings
-                    if keyword in productions[previous_job].pipeline.collect_assets():
-                        if self._check_compatible(productions[previous_job]):
-                            psds = productions[previous_job].pipeline.collect_assets()[
-                                keyword
-                            ]
-                    else:
-                        psds = {}
-                except Exception:
-                    psds = {}
-        # Otherwise return no PSDs
-        else:
-            psds = {}
-
-        for ifo, psd in psds.items():
-            self.logger.debug(f"PSD-{ifo}: {psd}")
-
-        return psds
-
-    def _check_compatible(self, other_production):
-        """
-        Check that the data settings in two productions are sufficiently compatible
-        that one can be used as a dependency of the other.
-        """
-        compatible = True
-
-        compatible = self.meta["likelihood"] == other_production.meta["likelihood"]
-        compatible = self.meta["data"] == other_production.meta["data"]
-        return compatible
-
-    def make_config(self, filename, template_directory=None, dryrun=False):
-        """
-        Make the configuration file for this production.
-
-        Parameters
-        ----------
-        filename : str
-           The location at which the config file should be saved.
-        template_directory : str, optional
-           The path to the directory containing the pipeline config templates.
-           Defaults to the directory specified in the asimov configuration file.
-        """
-
-        self.logger.info("Creating config file.")
-
-        self.psds = self._collect_psds()
-        self.xml_psds = self._collect_psds(format="xml")
-        
-        if "template" in self.meta:
-            template = f"{self.meta['template']}.ini"
-        else:
-            template = f"{self.pipeline.name.lower()}.ini"
-
-        pipeline = self.pipeline
-        if hasattr(pipeline, "config_template"):
-            template_file = pipeline.config_template
-        else:
-            try:
-                template_directory = config.get("templating", "directory")
-                template_file = os.path.join(f"{template_directory}", template)
-                if not os.path.exists(template_file):
-                    raise Exception
-            except Exception:
-                from pkg_resources import resource_filename
-
-                template_file = resource_filename("asimov", f"configs/{template}")
-
-        self.logger.info(f"Using {template_file}")
-
-        liq = Liquid(template_file)
-        rendered = liq.render(production=self, config=config)
-
-        if not dryrun:
-            with open(filename, "w") as output_file:
-                output_file.write(rendered)
-            self.logger.info(f"Saved as {filename}")
-        else:
-            print(rendered)
-
-    def build_report(self):
-        if self.pipeline:
-            self.pipeline.build_report()
-
-    def html(self):
-        """
-        An HTML representation of this production.
-        """
-        production = self
-
-        card = ""
-
-        card += f"<div class='asimov-analysis asimov-analysis-{self.status}'>"
-        card += f"<h4>{self.name}"
-
-        if self.comment:
-            card += (
-                f"""  <small class="asimov-comment text-muted">{self.comment}</small>"""
-            )
-        card += "</h4>"
-        if self.status:
-            card += f"""<p class="asimov-status">
-  <span class="badge badge-pill badge-{status_map[self.status]}">{self.status}</span>
-</p>"""
-
-        if self.pipeline:
-            card += f"""<p class="asimov-pipeline-name">{self.pipeline.name}</p>"""
-
-        if self.pipeline:
-            # self.pipeline.collect_pages()
-            card += self.pipeline.html()
-
-        if self.rundir:
-            card += f"""<p class="asimov-rundir"><code>{production.rundir}</code></p>"""
-        else:
-            card += """&nbsp;"""
-
-        if "approximant" in production.meta:
-            card += f"""<p class="asimov-attribute">Waveform approximant:
-   <span class="asimov-approximant">{production.meta['approximant']}</span>
-</p>"""
-
-        card += """&nbsp;"""
-        card += """</div>"""
-
-        if len(self.review) > 0:
-            for review in self.review:
-                card += review.html()
-
-        return card
-=======
-Production = GravitationalWaveTransient
->>>>>>> 576c2444
+Production = GravitationalWaveTransient