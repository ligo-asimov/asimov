--- conflicted
+++ resolved
@@ -145,7 +145,7 @@
             except DescriptionException:
                 pass        
 
-<<<<<<< HEAD
+
     def __eq__(self, other):
         if isinstance(other, Event):
             if other.name == self.name:
@@ -154,12 +154,12 @@
                 return False
         else:
             return False
-=======
+
     def update_data(self):
         if self.ledger:
             self.ledger.events[self.name] = self.to_dict()
         pass
->>>>>>> 5efcea32
+
             
     def _check_required(self):
         """
@@ -574,7 +574,6 @@
         if self.event.issue_object:
             self.event.issue_object.update_data()
         
-<<<<<<< HEAD
     def to_dict(self, event=True):
         """
         Return this production as a dictionary.
@@ -596,29 +595,12 @@
 
         dictionary['review'] = self.review.to_dicts()
         
-=======
-    def to_dict(self):
-        output = {self.name: {}}
-        output[self.name]['status'] = self.status
-        output[self.name]['pipeline'] = self.pipeline.lower()
-        output[self.name]['comment'] = self.comment
-        if self.event:
-            output[self.name]['event'] = self.event.name
-        output[self.name]['review'] = self.review.to_dicts()
-
->>>>>>> 5efcea32
         if "quality" in self.meta:
             dictionary['quality'] = self.meta['quality']
         if "priors" in self.meta:
             dictionary['priors'] = self.meta['priors']
         for key, value in self.meta.items():
-<<<<<<< HEAD
             dictionary[key] = value
-=======
-            if key == "operations":
-                continue
-            output[self.name][key] = value
->>>>>>> 5efcea32
         if "repository" in self.meta:
             dictionary['repository'] = self.repository.url
 
