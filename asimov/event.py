--- conflicted
+++ resolved
@@ -12,12 +12,9 @@
 from ligo.gracedb.rest import GraceDb, HTTPError
 
 from asimov import config, logger, LOGGER_LEVEL
-<<<<<<< HEAD
 from asimov.pipelines import known_pipelines
 from asimov.storage import Store
 from asimov.utils import update, diff_dict
-=======
->>>>>>> c68de57d
 from asimov.analysis import GravitationalWaveTransient
 
 from .git import EventRepo
@@ -36,42 +33,6 @@
     "manual": "light",
     "stopped": "light",
 }
-
-<<<<<<< HEAD
-=======
-
-status_map = {
-    "cancelled": "light",
-    "finished": "success",
-    "uploaded": "success",
-    "processing": "primary",
-    "running": "primary",
-    "stuck": "warning",
-    "restart": "secondary",
-    "ready": "secondary",
-    "wait": "light",
-    "stop": "danger",
-    "manual": "light",
-    "stopped": "light",
-}
-
->>>>>>> c68de57d
-
-status_map = {
-    "cancelled": "light",
-    "finished": "success",
-    "uploaded": "success",
-    "processing": "primary",
-    "running": "primary",
-    "stuck": "warning",
-    "restart": "secondary",
-    "ready": "secondary",
-    "wait": "light",
-    "stop": "danger",
-    "manual": "light",
-    "stopped": "light",
-}
-
 
 class DescriptionException(Exception):
     """Exception for event description problems."""
