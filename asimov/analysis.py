--- conflicted
+++ resolved
@@ -40,7 +40,6 @@
 from .review import Review
 from .ini import RunConfiguration
 
-<<<<<<< HEAD
 status_map = {
     "cancelled": "light",
     "finished": "success",
@@ -55,8 +54,6 @@
     "manual": "light",
     "stopped": "light",
 }
-=======
->>>>>>> 608810a8
 
 class Analysis:
     """
@@ -74,11 +71,7 @@
         Return the review information attached to the analysis.
         """
         if "review" in self.meta:
-<<<<<<< HEAD
-            if len(self.meta['review']) > 0:
-=======
             if len(self.meta["review"]) > 0:
->>>>>>> 608810a8
                 self._reviews = Review.from_dict(self.meta["review"], production=self)
                 self.meta.pop("review")
         return self._reviews
@@ -99,7 +92,6 @@
         -------
         list
            A list of all the requirements processed for evaluation.
-<<<<<<< HEAD
         """
         all_requirements = []
         for need in needs:
@@ -116,41 +108,6 @@
         """
         Get the ID number of this job as it resides in the scheduler.
         """
-=======
-        """
-        all_requirements = []
-        for need in needs:
-            try:
-                requirement = need.split(":")
-                requirement = [requirement[0].split("."), requirement[1]]
-            except IndexError:
-                requirement = [["name"], need]
-            all_requirements.append(requirement)
-        return all_requirements
-
-    @property
-    def job_id(self):
-        """
-        Get the ID number of this job as it resides in the scheduler.
-        """
-        if "scheduler" in self.meta:
-            if "job id" in self.meta["scheduler"]:
-                return self.meta["scheduler"]["job id"]
-            else:
-                return None
-
-    @job_id.setter
-    def job_id(self, value):
-        if "scheduler" not in self.meta:
-            self.meta["scheduler"] = {}
-        self.meta["scheduler"]["job id"] = value
-
-    @property
-    def job_id(self):
-        """
-        Get the ID number of this job as it resides in the scheduler.
-        """
->>>>>>> 608810a8
         if "scheduler" in self.meta:
             if "job id" in self.meta['scheduler']:
                 return self.meta['scheduler']["job id"]
@@ -200,58 +157,6 @@
     @status.setter
     def status(self, value):
         self.status_str = value.lower()
-<<<<<<< HEAD
-=======
-
-    def matches_filter(self, attribute, match):
-        """
-        Checks to see if this analysis matches a given filtering
-        criterion.
-
-        A variety of different attributes can be used for filtering.
-        The primary attributes are
-
-            - review status
-
-            - processing status
-
-            - name
-
-        In addition, any quantity contained in the analysis metadata
-        may be used by accessing it in the nested structure of this
-        data, with levels of the hierarchy separated with period
-        characters.  For example, to access the waveform approximant
-        the correct attribute would be `waveform.approximant`.
-
-        Parameters
-        ----------
-        attribute : str
-           The name of the attribute to be tested
-        match : str
-           The string to be matched against the value of the attribute
-
-        Returns
-        -------
-        bool
-           Returns True if this analysis matches the query,
-           otherwise returns False.
-        """
-        is_review = False
-        if attribute[0] == "review":
-            is_review = match.lower() == str(self.review.status).lower()
-        is_status = False
-        if attribute[0] == "status":
-            is_status = match.lower() == self.status.lower()
-        is_name = False
-        if attribute[0] == "name":
-            is_name = match == self.name
-        try:
-            in_meta = reduce(operator.getitem, attribute, self.meta) == match
-        except KeyError:
-            in_meta = False
-
-        return is_name | in_meta | is_status | is_review
->>>>>>> 608810a8
 
     def matches_filter(self, attribute, match):
         """
@@ -351,10 +256,6 @@
         else:
             return None
 
-<<<<<<< HEAD
-        
-=======
->>>>>>> 608810a8
     def set_meta(self, key, value):
         """
         Set a metadata attribute which doesn't currently exist.
@@ -452,7 +353,6 @@
 
         return card
 
-<<<<<<< HEAD
 class PostAnalysis(Analysis):
     """
     A post-processing analysis
@@ -549,19 +449,13 @@
 
         return cls(subject, name, pipeline,  **parameters)
 
-=======
->>>>>>> 608810a8
 
 class SimpleAnalysis(Analysis):
     """
     A single subject, single pipeline analysis.
     """
 
-<<<<<<< HEAD
     def __init__(self, subject, name, pipeline, **kwargs):
-=======
-    def __init__(self, subject, name, pipeline, status=None, comment=None, **kwargs):
->>>>>>> 608810a8
 
         self.event = self.subject = subject
         self.name = name
@@ -569,14 +463,9 @@
         self.logger = logger.getChild("event").getChild(f"{self.name}")
         self.logger.setLevel(LOGGER_LEVEL)
 
-<<<<<<< HEAD
 
         if "status" in kwargs:
             self.status_str = kwargs['status'].lower()
-=======
-        if status:
-            self.status_str = status.lower()
->>>>>>> 608810a8
         else:
             self.status_str = "none"
 
@@ -587,27 +476,17 @@
             if pipeline in self.event.ledger.data["pipelines"]:
                 self.meta = update(self.meta, deepcopy(self.event.ledger.data["pipelines"][pipeline]))
 
-<<<<<<< HEAD
         # if "postprocessing" in self.event.ledger.data:
         #     self.meta["postprocessing"] = deepcopy(
         #         self.event.ledger.data["postprocessing"]
         #     )
-=======
-        if "postprocessing" in self.event.ledger.data:
-            self.meta["postprocessing"] = deepcopy(
-                self.event.ledger.data["postprocessing"]
-            )
->>>>>>> 608810a8
 
         self.meta = update(self.meta, deepcopy(self.subject.meta))
         if "productions" in self.meta:
             self.meta.pop("productions")
 
         self.meta = update(self.meta, deepcopy(kwargs))
-<<<<<<< HEAD
         self.meta['pipeline'] = pipeline.lower()
-=======
->>>>>>> 608810a8
         self.pipeline = pipeline.lower()
         self.pipeline = known_pipelines[pipeline.lower()](self)
         if "needs" in self.meta:
@@ -615,11 +494,7 @@
         else:
             self._needs = []
         if "comment" in kwargs:
-<<<<<<< HEAD
-            self.comment = kwargs['comment']
-=======
             self.comment = kwargs["comment"]
->>>>>>> 608810a8
         else:
             self.comment = None
 
@@ -641,11 +516,7 @@
 
         dictionary["status"] = self.status
         if isinstance(self.pipeline, str):
-<<<<<<< HEAD
-            dictionary['pipeline'] = self.pipeline
-=======
             dictionary["pipeline"] = self.pipeline
->>>>>>> 608810a8
         else:
             dictionary["pipeline"] = self.pipeline.name.lower()
         dictionary["comment"] = self.comment
@@ -653,10 +524,6 @@
         if self.review:
             dictionary["review"] = self.review.to_dicts()
 
-<<<<<<< HEAD
-        dictionary['needs'] = self._needs #self.dependencies
-            
-=======
         dictionary["needs"] = self._needs  # self.dependencies
 
         if "quality" in self.meta:
@@ -665,7 +532,6 @@
             dictionary["priors"] = self.meta["priors"]
         for key, value in self.meta.items():
             dictionary[key] = value
->>>>>>> 608810a8
         if "repository" in self.meta:
             dictionary["repository"] = self.repository.url
         if "ledger" in dictionary:
@@ -689,25 +555,15 @@
                 f"Found {parameters.keys()}"
             )
         if "status" not in parameters:
-<<<<<<< HEAD
-            parameters['status'] = "ready"
-=======
             parameters["status"] = "ready"
->>>>>>> 608810a8
         if "event" in parameters:
             parameters.pop("event")
         pipeline = parameters.pop("pipeline")
         name = parameters.pop("name")
         if "comment" not in parameters:
-<<<<<<< HEAD
-            parameters['comment'] = None
-
-        return cls(subject, name, pipeline,  **parameters)
-=======
             parameters["comment"] = None
 
         return cls(subject, name, pipeline, **parameters)
->>>>>>> 608810a8
 
 
 class SubjectAnalysis(Analysis):
@@ -715,39 +571,24 @@
     A single subject analysis which requires results from multiple pipelines.
     """
 
-<<<<<<< HEAD
     def __init__(self, subject, name, pipeline, **kwargs):
-=======
-    def __init__(self, subject, name, pipeline, status=None, comment=None, **kwargs):
->>>>>>> 608810a8
         self.event = self.subject = subject
         self.name = name
 
         self.logger = logger.getChild("event").getChild(f"{self.name}")
         self.logger.setLevel(LOGGER_LEVEL)
 
-<<<<<<< HEAD
         if "status" in kwargs:
             self.status_str = kwargs['status'].lower()
-=======
-        if status:
-            self.status_str = status.lower()
->>>>>>> 608810a8
         else:
             self.status_str = "none"
 
         self.meta = deepcopy(self.meta_defaults)
         self.meta = update(self.meta, deepcopy(self.subject.meta))
         if "productions" in self.meta:
-<<<<<<< HEAD
            self.meta.pop("productions")
         if "needs" in self.meta:
            self.meta.pop("needs")
-=======
-            self.meta.pop("productions")
-        if "needs" in self.meta:
-            self.meta.pop("needs")
->>>>>>> 608810a8
 
         self.meta = update(self.meta, deepcopy(kwargs))
         self.pipeline = pipeline.lower()
@@ -756,21 +597,12 @@
             self._needs = self.meta.pop("needs")
         else:
             self._needs = []
-<<<<<<< HEAD
-        
-        if "comment" in kwargs:
-            self.comment = kwargs['comment']
-        else:
-            self.comment = None
-        
-=======
 
         if "comment" in kwargs:
             self.comment = kwargs["comment"]
         else:
             self.comment = None
 
->>>>>>> 608810a8
     def to_dict(self, event=True):
         """
         Return this production as a dictionary.
@@ -790,11 +622,7 @@
 
         dictionary["status"] = self.status
         if isinstance(self.pipeline, str):
-<<<<<<< HEAD
-            dictionary['pipeline'] = self.pipeline
-=======
             dictionary["pipeline"] = self.pipeline
->>>>>>> 608810a8
         else:
             dictionary["pipeline"] = self.pipeline.name.lower()
         dictionary["comment"] = self.comment
@@ -802,10 +630,6 @@
         if self.review:
             dictionary["review"] = self.review.to_dicts()
 
-<<<<<<< HEAD
-        dictionary['needs'] = self.dependencies
-            
-=======
         dictionary["needs"] = self.dependencies
 
         if "quality" in self.meta:
@@ -814,7 +638,6 @@
             dictionary["priors"] = self.meta["priors"]
         for key, value in self.meta.items():
             dictionary[key] = value
->>>>>>> 608810a8
         if "repository" in self.meta:
             dictionary["repository"] = self.repository.url
         if "ledger" in dictionary:
@@ -838,27 +661,15 @@
                 f"Found {parameters.keys()}"
             )
         if "status" not in parameters:
-<<<<<<< HEAD
-            parameters['status'] = "ready"
-=======
             parameters["status"] = "ready"
->>>>>>> 608810a8
         if "event" in parameters:
             parameters.pop("event")
         pipeline = parameters.pop("pipeline")
         name = parameters.pop("name")
         if "comment" not in parameters:
-<<<<<<< HEAD
-            parameters['comment'] = None
-
-        return cls(subject, name, pipeline,  **parameters)
-
-
-=======
             parameters["comment"] = None
 
         return cls(subject, name, pipeline, **parameters)
->>>>>>> 608810a8
 
 
 class ProjectAnalysis(Analysis):
@@ -867,11 +678,7 @@
     """
 
     def __init__(
-<<<<<<< HEAD
             self, subjects, analyses, name, pipeline, ledger=None, **kwargs
-=======
-            self, subjects, analyses, name, pipeline, comment=None, ledger=None, **kwargs
->>>>>>> 608810a8
     ):
         """ """
         super().__init__()
@@ -897,35 +704,23 @@
             if self._analysis_spec:
                 matches = set(sub.analyses)
                 for attribute, match in requirements:
-<<<<<<< HEAD
-                    filtered_analyses = list(filter(lambda x: x.matches_filter(attribute, match), sub.analyses))
-=======
                     filtered_analyses = list(
                         filter(
                             lambda x: x.matches_filter(attribute, match), sub.analyses
                         )
                     )
->>>>>>> 608810a8
                     matches = set.intersection(matches, set(filtered_analyses))
                 for analysis in matches:
                     self.analyses.append(analysis)
         if "status" in kwargs:
-<<<<<<< HEAD
-            self.status_str = kwargs['status'].lower()
-=======
             self.status_str = kwargs["status"].lower()
->>>>>>> 608810a8
         else:
             self.status_str = "none"
 
         self.pipeline = pipeline.lower()
         try:
             self.pipeline = known_pipelines[str(pipeline).lower()](self)
-<<<<<<< HEAD
-        except:
-=======
         except KeyError:
->>>>>>> 608810a8
             self.logger.warning(f"The pipeline {pipeline} could not be found.")
         if "needs" in self.meta:
             self._needs = self.meta.pop("needs")
@@ -933,21 +728,6 @@
             self._needs = []
 
         if "comment" in kwargs:
-<<<<<<< HEAD
-            self.comment = kwargs['comment']
-        else:
-            self.comment = None
-
-    def __repr__(self):
-        """
-        A human-friendly representation of this project.
-
-        Parameters
-        ----------
-        None
-        """
-        return f"<Project analysis for {len(self.events)} events and {len(self.analyses)} analyses>"
-=======
             self.comment = kwargs["comment"]
         else:
             self.comment = None
@@ -1037,7 +817,6 @@
 
         self.comment = comment
 
->>>>>>> 608810a8
 
     @classmethod
     def from_dict(cls, parameters, ledger=None):
@@ -1106,38 +885,20 @@
 
         self.category = config.get("general", "calibration_directory")
 
-<<<<<<< HEAD
-=======
-    def __init__(self, subject, name, pipeline, **kwargs):
-
-        self.category = config.get("general", "calibration_directory")
-
->>>>>>> 608810a8
         super().__init__(subject, name, pipeline, **kwargs)
         self._add_missing_parameters()
         self._checks()
 
-<<<<<<< HEAD
-        self.psds = self._collect_psds()
-
-    def _collect_psds(self):
-=======
         self.psds = self._set_psds()
         self.xml_psds = self._collect_psds(format="xml")
 
     def _collect_psds(self, format="ascii"):
->>>>>>> 608810a8
         """
         Collect the required psds for this production.
         """
         psds = {}
         # If the PSDs are specifically provided in the ledger,
         # use those.
-<<<<<<< HEAD
-        if "psds" in self.meta:
-            if self.meta["likelihood"]["sample rate"] in self.meta["psds"]:
-                psds = self.meta["psds"][self.meta["likelihood"]["sample rate"]]
-=======
 
         if format == "ascii":
             keyword = "psds"
@@ -1147,7 +908,6 @@
         if keyword in self.meta:
             if self.meta["likelihood"]["sample rate"] in self.meta[keyword]:
                 psds = self.meta[keyword][self.meta["likelihood"]["sample rate"]]
->>>>>>> 608810a8
 
         # First look through the list of the job's dependencies
         # to see if they're provided by a job there.
@@ -1159,17 +919,11 @@
             for previous_job in self.dependencies:
                 try:
                     # Check if the job provides PSDs as an asset and were produced with compatible settings
-<<<<<<< HEAD
-                    if "psds" in previous_job.pipeline.collect_assets():
-                        if self._check_compatible(previous_job):
-                            psds = previous_job.pipeline.collect_assets()["psds"]
-=======
                     if keyword in productions[previous_job].pipeline.collect_assets():
                         if self._check_compatible(productions[previous_job]):
                             psds = productions[previous_job].pipeline.collect_assets()[
                                 keyword
                             ]
->>>>>>> 608810a8
                     else:
                         psds = {}
                 except Exception:
@@ -1196,15 +950,6 @@
     
     def _add_missing_parameters(self):
         for parameter in {"quality", "waveform", "likelihood"}:
-<<<<<<< HEAD
-            if not parameter in self.meta:
-                self.meta[parameter] = {}
-                
-        for parameter in {"marginalization"}:
-            if not parameter in self.meta['likelihood']:
-                self.meta['likelihood'][parameter] = {}
-        
-=======
             if parameter not in self.meta:
                 self.meta[parameter] = {}
 
@@ -1216,7 +961,6 @@
             if parameter not in self.meta["quality"]:
                 self.meta["quality"][parameter] = {}
 
->>>>>>> 608810a8
     def _checks(self):
         """
         Carry-out a number of data consistency checks on the information from the ledger.
@@ -1306,11 +1050,5 @@
             raise ValueError("Could not open the ini file")
         except configparser.MissingSectionHeaderError:
             raise ValueError("This isn't a valid ini file")
-<<<<<<< HEAD
-=======
-
-        return ini
-
->>>>>>> 608810a8
 
         return ini